# Django
from django.conf import settings
from django.db.models import prefetch_related_objects
from django.db.models.query import QuerySet
from django.utils.translation import gettext_lazy as _
from rest_framework import exceptions, serializers
from rest_framework.relations import ManyRelatedField

# Standard Library
import logging
import re
from copy import deepcopy

# Third Party
from drf_spectacular.utils import extend_schema_field
from rest_flex_fields import FlexFieldsModelSerializer

# DocumentCloud
from documentcloud.common.environment import storage
from documentcloud.core.choices import Language
from documentcloud.core.utils import slugify
from documentcloud.documents.choices import Access, EntityKind, OccurrenceKind, Status
from documentcloud.documents.constants import DATA_KEY_REGEX
from documentcloud.documents.fields import ChoiceField
from documentcloud.documents.models import (
    Document,
    DocumentError,
    Entity,
    EntityDate,
    EntityOccurrence,
    LegacyEntity,
    Note,
    Revision,
    Section,
)
from documentcloud.drf_bulk.serializers import BulkListSerializer
from documentcloud.projects.models import Project
from documentcloud.users.models import User

logger = logging.getLogger(__name__)

DATA_VALUE_LENGTH = 300
OCR_ENGINES = [("tess4", "tess4"), ("textract", "textract")]
TEXTRACT_LANGUAGES = [
    Language.english,
    Language.spanish_castilian,
    Language.italian,
    Language.portuguese,
    Language.french,
    Language.german,
]


class PageNumberValidationMixin:
    def validate_page_number(self, value):
        view = self.context.get("view")
        document = Document.objects.get(pk=view.kwargs["document_pk"])
        if value >= document.page_count or value < 0:
            raise serializers.ValidationError("Must be a valid page for the document")
        return value


class PositionSerializer(serializers.Serializer):
    """Serializer for word positions on a page"""

    # pylint: disable=abstract-method
    text = serializers.CharField()
    x1 = serializers.FloatField(min_value=0, max_value=1)
    x2 = serializers.FloatField(min_value=0, max_value=1)
    y1 = serializers.FloatField(min_value=0, max_value=1)
    y2 = serializers.FloatField(min_value=0, max_value=1)
    metadata = serializers.JSONField(required=False)


class PageSerializer(serializers.Serializer):
    """Serializer for page text"""

    # pylint: disable=abstract-method
    page_number = serializers.IntegerField(min_value=0)
    text = serializers.CharField(allow_blank=True)
    ocr = serializers.CharField(required=False, max_length=20)
    positions = PositionSerializer(required=False, many=True)


class DocumentSerializer(FlexFieldsModelSerializer):

    presigned_url = serializers.SerializerMethodField(
        label=_("Presigned URL"),
        read_only=True,
        help_text=_("The presigned URL to upload the file to"),
    )
    file_url = serializers.URLField(
        label=_("File URL"),
        write_only=True,
        required=False,
        help_text=_("A publically accessible URL to the file to upload"),
    )
    force_ocr = serializers.BooleanField(
        label=_("Force OCR"),
        write_only=True,
        required=False,
        help_text=_(
            "Force OCR on this document.  Only use if `file_url` is set, "
            "otherwise should set `force_ocr` on call to processing endpoint."
        ),
    )
    ocr_engine = serializers.ChoiceField(
        label=_("OCR Engine"),
        choices=OCR_ENGINES,
        write_only=True,
        required=False,
        help_text=_("Choose the OCR engine"),
    )
    delayed_index = serializers.BooleanField(
        label=_("Delayed Index"),
        write_only=True,
        required=False,
        help_text=Document._meta.get_field("delayed_index").help_text,
    )
    access = ChoiceField(
        Access,
        default=Access.private,
        help_text=Document._meta.get_field("access").help_text,
    )
    status = ChoiceField(
        Status, read_only=True, help_text=Document._meta.get_field("status").help_text
    )

    edit_access = serializers.SerializerMethodField(
        label=_("Edit Access"),
        read_only=True,
        help_text=_("Does the current user have edit access to this document"),
    )

    projects = serializers.PrimaryKeyRelatedField(
        many=True,
        required=False,
        queryset=Project.objects.none(),
        help_text=_("Projects this document belongs to"),
    )

    canonical_url = serializers.SerializerMethodField(
        label=_("Canonical URL"),
        read_only=True,
        help_text=_("The canonical URL to access this document"),
    )

    pages = PageSerializer(required=False, write_only=True, many=True)

    data = serializers.JSONField(
        label=_("Custom Metadata"),
        required=False,
        help_text=_(
            "A JSON object containing custom metadata for the document. "
            "The keys should be alphanumeric strings, "
            "and the values should be arrays of strings."
        ),
    )

    asset_url = serializers.SerializerMethodField(
        label=_("Asset URL"),
        read_only=True,
        help_text=_("The base URL to load this document's static assets from"),
    )

    class Meta:
        model = Document
        list_serializer_class = BulkListSerializer
        fields = [
            "id",
            "access",
            "admin_noindex",
            "asset_url",
            "canonical_url",
            "created_at",
            "data",
            "delayed_index",
            "description",
            "edit_access",
            "file_hash",
            "file_url",
            "force_ocr",
            "noindex",
            "language",
            "ocr_engine",
            "organization",
            "original_extension",
            "page_count",
            "page_spec",
            "pages",
            "presigned_url",
            "projects",
            "publish_at",
            "published_url",
            "related_article",
            "revision_control",
            "slug",
            "source",
            "status",
            "title",
            "updated_at",
            "user",
        ]
        extra_kwargs = {
            "admin_noindex": {"read_only": True},
            "created_at": {"read_only": True},
            "description": {"required": False, "max_length": 4000},
            "file_hash": {"read_only": True},
            "language": {"default": Language.english},
            "organization": {"read_only": True},
            "original_extension": {"default": "pdf"},
            "page_count": {"read_only": True},
            "page_spec": {"read_only": True},
            "publish_at": {"required": False},
            "published_url": {"required": False},
            "related_article": {"required": False},
            "revision_control": {"required": False},
            "slug": {"read_only": True},
            "source": {"required": False},
            "updated_at": {"read_only": True},
            "user": {"read_only": True},
        }
        expandable_fields = {
            "user": ("documentcloud.users.UserSerializer", {}),
            "organization": ("documentcloud.organizations.OrganizationSerializer", {}),
            "projects": ("documentcloud.projects.ProjectSerializer", {"many": True}),
            "sections": ("documentcloud.documents.SectionSerializer", {"many": True}),
            "notes": ("documentcloud.documents.NoteSerializer", {"many": True}),
            "revisions": ("documentcloud.documents.RevisionSerializer", {"many": True}),
        }

    def __init__(self, *args, **kwargs):
        super().__init__(*args, **kwargs)
        context = kwargs.get("context", {})
        request = context.get("request")
        view = context.get("view")
        self.user = request and request.user
        is_document = isinstance(self.instance, Document)
        is_list = isinstance(self.instance, (list, QuerySet))

        self._init_readonly(request, view, self.user)
        self._init_projects_queryset(self.user)
        self._init_presigned_url(request, self.user, is_document, is_list)
        self._init_change_ownership(request, self.user, is_document, is_list)

    @property
    def _expandable_fields(self):
        """Revisions are only expandable if you have edit access to the document"""
        expandable_fields = super()._expandable_fields
        request = self.context.get("request")
        if (
            not request
            or not self.instance
            or not isinstance(self.instance, Document)
            or not request.user.has_perm("documents.change_document", self.instance)
        ):
            expandable_fields = deepcopy(expandable_fields)
            expandable_fields.pop("revisions")

        return expandable_fields

    def _init_readonly(self, request, view, user):
        """Dynamically alter read only status of fields"""
        if self._authenticate_processing(request):
            # If this request is from our serverless processing functions,
            # make the following fields writable
            for field in ["file_hash", "page_count", "page_spec", "status"]:
                self.fields[field].read_only = False

        if view and view.action in ("bulk_update", "bulk_partial_update"):
            # ID is not read only for bulk updates
            self.fields["id"].read_only = False

        if user and user.is_authenticated and not user.verified_journalist:
            # non-verified journalists may not make documents public
            if "access" in self.fields:
                self.fields["access"].choices.pop(Access.public)
                self.fields["access"].choice_map.pop("public")
            if "publish_at" in self.fields:
                self.fields["publish_at"].read_only = True

    def _init_projects_queryset(self, user):
        """Initalize querysets for valid choices for projects"""
        if (
            user
            # check that projects is a field and not expanded into a serializer
            and "projects" in self.fields
            and isinstance(self.fields["projects"], ManyRelatedField)
        ):
            self.fields["projects"].child_relation.queryset = (
                Project.objects.get_addable(user)
            )

    def _init_presigned_url(self, request, user, is_document, is_list):
        """Only shown presigned url if needed"""
        is_create = self.instance is None

        is_owner = is_create or (is_document and request and self.instance.user == user)
        has_file_url = (
            not is_list
            and hasattr(self, "initial_data")
            and isinstance(self.initial_data, dict)  # guard against bulk creations
            and self.initial_data.get("file_url")
        )
        has_file = is_document and self.instance.status != Status.nofile
        del_presigned_url = (
            (is_create and has_file_url) or is_list or has_file or not is_owner
        )
        if del_presigned_url and "presigned_url" in self.fields:
            # only show presigned url if we are creating a new document without a
            # file url, or the document has not had a file uploaded yet
            del self.fields["presigned_url"]

    def _init_change_ownership(self, request, user, is_document, is_list):
        """Check for change ownership permissions"""
        perm = "documents.change_ownership_document"
        if not (user and user.is_authenticated):
            return
        if request.method not in ("PUT", "PATCH"):
            # only needed for updates
            return
        if is_document:
            has_perm = user.has_perm(perm, self.instance)
        elif is_list:
            try:
                instances = self.instance.filter(
                    id__in=[d["id"] for d in self.initial_data]
                )[: settings.REST_BULK_LIMIT]
                prefetch_related_objects([user], "organizations")
                has_perm = all(user.has_perm(perm, i) for i in instances)
            except (ValueError, KeyError):
                has_perm = False
        else:
            return
        if has_perm:
            # if this user has change ownership permissions, they may change the
            # user and organization which own this document
            self.fields["user"].read_only = False
            self.fields["user"].queryset = User.objects.filter(
                organizations__in=request.user.organizations.all()
            ).distinct()
            self.fields["organization"].read_only = False
            self.fields["organization"].queryset = request.user.organizations.all()

    def _authenticate_processing(self, request):
        """Check the requests Authorization header for our special token"""
        if not request or not hasattr(request, "auth") or request.auth is None:
            return False

        return "processing" in request.auth.get("permissions", [])

    def validate_file_url(self, value):
        if self.instance and value:
            raise serializers.ValidationError("You may not update `file_url`")
        return value

    def validate_delayed_index(self, value):
        if self.instance and value:
            raise serializers.ValidationError("You may not update `delayed_index`")
        return value

    def validate_projects(self, value):
        if self.instance and value:
            raise serializers.ValidationError(
                "You may not update `projects` directly, please use the projects API"
            )
        return value

    def validate_force_ocr(self, value):
        if self.instance and value:
            raise serializers.ValidationError("You may not update `force_ocr`")
        return value

    def validate_ocr_engine(self, value):
        if self.instance and value:
            raise serializers.ValidationError("You may not update `ocr_engine`")
        if value == "textract" and self.user.feature_level < 1:
            raise serializers.ValidationError(
                "`textract` is only available to Professional accounts"
            )
        return value

    def validate_revision_control(self, value):
        if value and self.user.feature_level < 1:
            raise serializers.ValidationError(
                "`revision_control` is only available to Professional accounts"
            )
        return value

    def validate_data(self, value):
        if not isinstance(value, dict):
            raise serializers.ValidationError("`data` must be a JSON object")

        # wrap any lone strings in lists
        value = {k: [v] if isinstance(v, str) else v for k, v in value.items()}

        key_p = re.compile(rf"^{DATA_KEY_REGEX}$")
        if not all(isinstance(k, str) and key_p.match(k) for k in value):
            raise serializers.ValidationError(
                "`data` JSON object must have alphanumeric string keys"
            )

        if not all(isinstance(v, list) for v in value.values()):
            raise serializers.ValidationError(
                "`data` JSON object must have arrays for values of all top level "
                "object properties"
            )

        if not all(isinstance(v, str) for v_ in value.values() for v in v_):
            raise serializers.ValidationError(
                "`data` JSON object must have strings for all values within the lists"
                "of top level object properties"
            )

        if not all(len(v) <= DATA_VALUE_LENGTH for v_ in value.values() for v in v_):
            raise serializers.ValidationError(
                f"`data` JSON values must be less than {DATA_VALUE_LENGTH} long"
            )

        # trim leading and trailing whitespace for all values
        for key in value:
            value[key] = [v.strip() for v in value[key]]

        return value

    def validate_pages(self, value):
        positions_present = any("positions" in page for page in value)
<<<<<<< HEAD
        if positions_present and len(value) > settings.MAX_POSITION_PAGES:
            raise serializers.ValidationError(
                f"`pages` length must be less than {settings.MAX_POSITION_PAGES} "
                "if it contains position data"
            )
        if not positions_present and len(value) > settings.MAX_NONPOSITION_PAGES:
            raise serializers.ValidationError(
                f"`pages` length must be less than {settings.MAX_NONPOSITION_PAGES} "
                "if it does not contain position data"
=======
        if len(value) > settings.MAX_PAGES:
            raise serializers.ValidationError(
                f"`pages` length must be less than {settings.MAX_PAGES}"
>>>>>>> bc148faa
            )
        if positions_present:
            for page_a, page_b in zip(value, value[1:]):
                if page_b["page_number"] - page_a["page_number"] != 1:
                    raise serializers.ValidationError(
                        "`pages` must contain consecutive page numbers if positions "
                        "are present"
                    )
        for page in value:
            if page["page_number"] >= self.instance.page_count:
                raise serializers.ValidationError(
                    f"`page_number` must be less than {self.instance.page_count}"
                )
        return value

    def validate(self, attrs):
        if attrs.get("force_ocr") and "file_url" not in attrs:
            raise serializers.ValidationError(
                "`force_ocr` may only be used if `file_url` is set"
            )
        if attrs.get("ocr_engine") and "file_url" not in attrs:
            raise serializers.ValidationError(
                "`ocr_engine` may only be used if `file_url` is set"
            )
        if (
            attrs.get("ocr_engine") == "textract"
            and attrs.get("language") not in TEXTRACT_LANGUAGES
        ):
            raise serializers.ValidationError(
                "`textract` only supports the following languages: "
                f"{TEXTRACT_LANGUAGES}"
            )
        return attrs

    @extend_schema_field(serializers.URLField())
    def get_presigned_url(self, obj):
        """Return the presigned URL to upload the file to"""
        return storage.presign_url(obj.original_path, "put_object")

    @extend_schema_field(serializers.BooleanField())
    def get_edit_access(self, obj):
        request = self.context.get("request")
        if not request:
            return False
        return request.user.has_perm("documents.change_document", obj)

    @extend_schema_field(serializers.URLField())
    def get_canonical_url(self, obj):
        return f"{settings.DOCCLOUD_URL}/documents/{obj.pk}-{obj.slug}/"

    def bulk_create_attrs(self, attrs):
        """Set the slug on bulk creation"""
        attrs["slug"] = slugify(attrs["title"])
        return attrs

    @extend_schema_field(serializers.CharField())
    def get_asset_url(self, obj):
        """Return the asset URL"""
        return obj.asset_url


class DocumentErrorSerializer(serializers.ModelSerializer):
    class Meta:
        model = DocumentError
        fields = ["id", "created_at", "message"]
        extra_kwargs = {"created_at": {"read_only": True}}


class NoteSerializer(PageNumberValidationMixin, FlexFieldsModelSerializer):
    access = ChoiceField(
        Access,
        default=Access.private,
        help_text=Note._meta.get_field("access").help_text,
    )
    edit_access = serializers.SerializerMethodField(
        label=_("Edit Access"),
        read_only=True,
        help_text=_("Does the current user have edit access to this note"),
    )

    class Meta:
        model = Note
        fields = [
            "id",
            "user",
            "organization",
            "page_number",
            "access",
            "edit_access",
            "title",
            "content",
            "x1",
            "x2",
            "y1",
            "y2",
            "created_at",
            "updated_at",
        ]
        extra_kwargs = {
            "created_at": {"read_only": True},
            "organization": {"read_only": True},
            "updated_at": {"read_only": True},
            "user": {"read_only": True},
            "content": {"required": False, "max_length": 2000},
            "title": {"max_length": 500},
        }
        expandable_fields = {
            "user": ("documentcloud.users.UserSerializer", {}),
            "organization": ("documentcloud.organizations.OrganizationSerializer", {}),
        }

    def validate_access(self, value):
        request = self.context.get("request")
        view = self.context.get("view")
        document = Document.objects.get(pk=view.kwargs["document_pk"])
        if value in (Access.public, Access.organization) and not request.user.has_perm(
            "documents.change_document", document
        ):
            raise exceptions.PermissionDenied(
                "You may only create public or draft notes on documents you have "
                "edit access to"
            )
        return value

    def validate(self, attrs):
        """Check the coordinates"""
        # if none of the coords are set, this is a page note, no further validating
        if all(attrs.get(attr) is None for attr in ("x1", "x2", "y1", "y2")):
            return attrs

        # if some of the coordinates are set, all must be set
        if any(attrs.get(attr) is None for attr in ("x1", "x2", "y1", "y2")):
            raise serializers.ValidationError(
                "You must set either all of none of the note coordinates"
            )

        # If bounds were set, ensure they are in range
        if attrs["x1"] >= attrs["x2"]:
            raise serializers.ValidationError("`x1` must be less than `x2`")
        if attrs["y1"] >= attrs["y2"]:
            raise serializers.ValidationError("`y1` must be less than `y2`")
        return attrs

    @extend_schema_field(serializers.BooleanField())
    def get_edit_access(self, obj):
        request = self.context.get("request")
        if not request:
            return False
        return request.user.has_perm("documents.change_note", obj)


class SectionSerializer(PageNumberValidationMixin, serializers.ModelSerializer):
    class Meta:
        model = Section
        fields = ["id", "page_number", "title"]
        extra_kwargs = {"title": {"max_length": 200}}

    def validate_page_number(self, value):
        value = super().validate_page_number(value)

        if self.instance and self.instance.page_number == value:
            # if we are updating an existing section, it should not conflict
            # with itself
            return value

        view = self.context.get("view")
        document = Document.objects.get(pk=view.kwargs["document_pk"])
        if document.sections.filter(page_number=value).exists():
            raise serializers.ValidationError(
                "You may not add more than one section to a page"
            )
        return value

    def validate(self, attrs):
        """Check the permissions"""
        request = self.context.get("request")
        view = self.context.get("view")
        document = Document.objects.get(pk=view.kwargs["document_pk"])
        if not request.user.has_perm("documents.change_document", document):
            raise exceptions.PermissionDenied(
                "You may only create sections on documents you have edit access to"
            )
        return attrs


class LegacyEntitySerializer(serializers.ModelSerializer):
    class Meta:
        model = LegacyEntity
        fields = ["kind", "value", "relevance", "occurrences"]


class EntityDateSerializer(serializers.ModelSerializer):
    class Meta:
        model = EntityDate
        fields = ["date", "occurrences"]


class DataSerializer(serializers.Serializer):
    """Custom metadata for a document in JSON format"""

    # pylint: disable=abstract-method
    values = serializers.ListSerializer(
        child=serializers.CharField(max_length=DATA_VALUE_LENGTH)
    )


class DataAddRemoveSerializer(serializers.Serializer):
    # pylint: disable=abstract-method
    values = serializers.ListSerializer(
        required=False, child=serializers.CharField(max_length=DATA_VALUE_LENGTH)
    )
    remove = serializers.ListSerializer(required=False, child=serializers.CharField())


class RedactionSerializer(PageNumberValidationMixin, serializers.Serializer):
    # pylint: disable=abstract-method
    x1 = serializers.FloatField(min_value=0, max_value=1)
    x2 = serializers.FloatField(min_value=0, max_value=1)
    y1 = serializers.FloatField(min_value=0, max_value=1)
    y2 = serializers.FloatField(min_value=0, max_value=1)
    page_number = serializers.IntegerField(min_value=0)

    def validate(self, attrs):
        if attrs["x1"] >= attrs["x2"]:
            raise serializers.ValidationError("`x1` must be less than `x2`")
        if attrs["y1"] >= attrs["y2"]:
            raise serializers.ValidationError("`y1` must be less than `y2`")
        return attrs


class ModificationSerializer(serializers.Serializer):
    # pylint: disable=abstract-method
    type = serializers.ChoiceField([("rotate", "rotate")])
    angle = serializers.ChoiceField(
        choices=[("cc", "cc"), ("ccw", "ccw"), ("hw", "hw")], required=False
    )

    def validate(self, attrs):
        if attrs["type"] == "rotate" and "angle" not in attrs:
            raise serializers.ValidationError(
                "Angle must be specified for rotation modifications"
            )

        return attrs


class ModificationSpecItemSerializer(serializers.Serializer):
    # pylint: disable=abstract-method
    page = serializers.CharField()
    id = serializers.PrimaryKeyRelatedField(
        required=False, queryset=Document.objects.all()
    )
    slug = serializers.CharField(required=False, read_only=True)
    page_spec = serializers.ListField(required=False, read_only=True)
    page_length = serializers.IntegerField(required=False, read_only=True)
    modifications = ModificationSerializer(required=False, many=True)

    def validate_modifications(self, modifications):
        rotation_count = sum(
            1 for modification in modifications if modification["type"] == "rotate"
        )

        if rotation_count > 1:
            raise serializers.ValidationError(
                "Invalid to specify more than one rotation modification per item"
            )

        return modifications

    # pylint: disable=too-many-locals
    def validate(self, attrs):
        view = self.context.get("view")
        request = self.context.get("request")

        # Use the current document by default, overridden by setting id
        document = attrs.get("id", Document.objects.get(pk=view.kwargs["document_pk"]))
        slug = document.slug

        # Check permissions
        if not request.user.has_perm("documents.view_document", document):
            raise exceptions.PermissionDenied(
                "You may only import pages from documents you can view"
            )

        # Subroutine to ensure page numbers passed in spec match constraints
        def validate_page_number(page_number):
            try:
                page_number = int(page_number)
            except ValueError:
                raise serializers.ValidationError(
                    "Page spec must have integer page numbers"
                )
            if page_number >= document.page_count or page_number < 0:
                raise serializers.ValidationError(
                    f"Must be a valid page for the document {document.pk}: "
                    f"{page_number} (page count: {document.page_count})"
                )
            return page_number

        value = attrs["page"]
        parts = value.split(",")
        result = []
        incremented_pages = []
        page_length = 0
        for part in parts:
            if "-" in part:
                subparts = part.split("-")
                if len(subparts) != 2:
                    raise serializers.ValidationError(
                        f"Page spec has too many parts ({subparts})"
                    )
                page1 = validate_page_number(subparts[0])
                page2 = validate_page_number(subparts[1])
                if page1 >= page2:
                    raise serializers.ValidationError("Page range must be ascending")
                if page1 == page2:
                    # Consolidate to a single page
                    result.append(page1)
                    incremented_pages.append(f"{page1 + 1}")
                    page_length += 1
                else:
                    result.append((page1, page2))
                    incremented_pages.append(f"{page1 + 1}-{page2 + 1}")
                    page_length += page2 - page1 + 1
            else:
                page = validate_page_number(part)
                result.append(page)
                incremented_pages.append(f"{page + 1}")
                page_length += 1

        # Put transformed page spec data into a new attribute
        attrs["page_spec"] = result
        # Increment page ranges for compatibility with pdfium
        attrs["page"] = ",".join(incremented_pages)
        # Store length of page range
        attrs["page_length"] = page_length
        attrs["slug"] = slug
        return attrs


class ModificationSpecSerializer(serializers.Serializer):
    # pylint: disable=abstract-method
    data = ModificationSpecItemSerializer(many=True)


class ProcessDocumentSerializer(serializers.Serializer):
    # pylint: disable=abstract-method

    force_ocr = serializers.BooleanField(
        label=_("Force OCR"), default=False, help_text=_("Force OCR on this document")
    )
    ocr_engine = serializers.ChoiceField(
        label=_("OCR Engine"),
        choices=OCR_ENGINES,
        default="tess4",
        help_text=_("Choose the OCR engine"),
    )
    id = serializers.IntegerField(
        label=_("ID"), help_text=_("ID of the document to process")
    )

    def __init__(self, *args, **kwargs):
        self.bulk = kwargs.pop("bulk", False)
        super().__init__(*args, **kwargs)
        if not self.bulk:
            # ID field is only for bulk process
            del self.fields["id"]

    def validate_ocr_engine(self, value):
        request = self.context.get("request")
        user = request and request.user

        if value == "textract" and user.feature_level < 1:
            raise serializers.ValidationError(
                "`textract` is only available to Professional accounts"
            )

        return value

    def validate(self, attrs):
        view = self.context.get("view")
        if attrs.get("ocr_engine") == "textract":
            try:
                if self.bulk:
                    document = Document.objects.get(pk=attrs["id"])
                else:
                    document = Document.objects.get(pk=view.kwargs["pk"])

                if document.language not in TEXTRACT_LANGUAGES:
                    raise serializers.ValidationError(
                        "`textract` only supports the following languages: "
                        f"{TEXTRACT_LANGUAGES}"
                    )
            except Document.DoesNotExist:
                # document not found, proper exception will be raised in view
                pass

        return attrs

    class Meta:
        list_serializer_class = BulkListSerializer


class EntitySerializer(serializers.ModelSerializer):
    kind = ChoiceField(EntityKind, help_text=Entity._meta.get_field("kind").help_text)

    class Meta:
        model = Entity
        fields = ["name", "kind", "description", "mid", "wikipedia_url", "metadata"]


class EntityOccurrenceSerializer(serializers.ModelSerializer):
    entity = EntitySerializer()
    occurrences = serializers.SerializerMethodField(
        label=_("Occurrences"),
        help_text=EntityOccurrence._meta.get_field("occurrences").help_text,
    )

    def get_occurrences(self, obj):
        def fix(entity):
            value = entity.pop("kind", 0)
            entity["kind"] = OccurrenceKind.attributes.get(value, value)
            return entity

        return [fix(e) for e in obj.occurrences]

    class Meta:
        model = EntityOccurrence
        fields = ["entity", "relevance", "occurrences"]


class RevisionSerializer(serializers.ModelSerializer):

    url = serializers.SerializerMethodField(
        label=_("URL"),
        read_only=True,
    )

    class Meta:
        model = Revision
        fields = ["version", "user", "created_at", "comment", "url"]

    def get_url(self, obj):
        if obj.comment == "Initial":
            # the initial revision will use the original extension
            extension = obj.document.original_extension
        else:
            extension = "pdf"
        return (
            f"{settings.DOCCLOUD_API_URL}/files/documents/{obj.document.pk}/"
            f"revisions/{obj.version:04d}-{obj.document.slug}.{extension}"
        )<|MERGE_RESOLUTION|>--- conflicted
+++ resolved
@@ -425,21 +425,9 @@
 
     def validate_pages(self, value):
         positions_present = any("positions" in page for page in value)
-<<<<<<< HEAD
-        if positions_present and len(value) > settings.MAX_POSITION_PAGES:
-            raise serializers.ValidationError(
-                f"`pages` length must be less than {settings.MAX_POSITION_PAGES} "
-                "if it contains position data"
-            )
-        if not positions_present and len(value) > settings.MAX_NONPOSITION_PAGES:
-            raise serializers.ValidationError(
-                f"`pages` length must be less than {settings.MAX_NONPOSITION_PAGES} "
-                "if it does not contain position data"
-=======
         if len(value) > settings.MAX_PAGES:
             raise serializers.ValidationError(
                 f"`pages` length must be less than {settings.MAX_PAGES}"
->>>>>>> bc148faa
             )
         if positions_present:
             for page_a, page_b in zip(value, value[1:]):
