# Django
from django.conf import settings
from django.conf.urls.static import static
from django.contrib import admin
from django.urls import include, path
from django.views import defaults as default_views
from rest_framework import permissions

# Third Party
from drf_yasg import openapi
from drf_yasg.views import get_schema_view
<<<<<<< HEAD
from rest_framework_simplejwt.views import TokenObtainPairView, TokenRefreshView
=======
from rest_framework_nested import routers
>>>>>>> 1ef55f62

# DocumentCloud
from documentcloud.documents.views import (
    DocumentViewSet,
    EntityDateViewSet,
    EntityViewSet,
    NoteViewSet,
    SectionViewSet,
)
from documentcloud.organizations.views import OrganizationViewSet
from documentcloud.projects.views import (
    CollaborationViewSet,
    ProjectMembershipViewSet,
    ProjectViewSet,
)
from documentcloud.users.views import SocialSessionAuthView, UserViewSet

schema_view = get_schema_view(
    openapi.Info(
        title="DocumentCloud API",
        default_version="v1",
        description="API for Document Cloud",
        terms_of_service="https://www.documentcloud.org/tos/",
        contact=openapi.Contact(email="dylan@documentcloud.org"),
    ),
    public=True,
    permission_classes=(permissions.AllowAny,),
)

router = routers.DefaultRouter()
router.register("documents", DocumentViewSet)
router.register("organizations", OrganizationViewSet)
router.register("projects", ProjectViewSet)
router.register("users", UserViewSet)

documents_router = routers.NestedDefaultRouter(router, "documents", lookup="document")
documents_router.register("notes", NoteViewSet)
documents_router.register("sections", SectionViewSet)
documents_router.register("entities", EntityViewSet)
documents_router.register("dates", EntityDateViewSet)

projects_router = routers.NestedDefaultRouter(router, "projects", lookup="project")
projects_router.register("documents", ProjectMembershipViewSet)
projects_router.register("users", CollaborationViewSet)


urlpatterns = [
    path(settings.ADMIN_URL, admin.site.urls),
    path("api/", include(router.urls)),
<<<<<<< HEAD
    # JWT
    path("api/login/", include("rest_social_auth.urls_jwt_pair")),
    path("api/token/", TokenObtainPairView.as_view(), name="token_obtain_pair"),
    path("api/refresh/", TokenRefreshView.as_view(), name="token_refresh"),
    # Swagger
=======
    path("api/", include(documents_router.urls)),
    path("api/", include(projects_router.urls)),
>>>>>>> 1ef55f62
    path(
        "swagger<format>", schema_view.without_ui(cache_timeout=0), name="schema-json"
    ),
    path(
        "swagger/",
        schema_view.with_ui("swagger", cache_timeout=0),
        name="schema-swagger-ui",
    ),
    path("accounts/", include("social_django.urls", namespace="social")),
] + static(settings.MEDIA_URL, document_root=settings.MEDIA_ROOT)

if settings.DEBUG:
    # This allows the error pages to be debugged during development, just visit
    # these url in browser to see how these error pages look like.
    urlpatterns += [
        path(
            "400/",
            default_views.bad_request,
            kwargs={"exception": Exception("Bad Request!")},
        ),
        path(
            "403/",
            default_views.permission_denied,
            kwargs={"exception": Exception("Permission Denied")},
        ),
        path(
            "404/",
            default_views.page_not_found,
            kwargs={"exception": Exception("Page not Found")},
        ),
        path("500/", default_views.server_error),
    ]
    if "debug_toolbar" in settings.INSTALLED_APPS:
        import debug_toolbar

        urlpatterns = [path("__debug__/", include(debug_toolbar.urls))] + urlpatterns<|MERGE_RESOLUTION|>--- conflicted
+++ resolved
@@ -9,11 +9,7 @@
 # Third Party
 from drf_yasg import openapi
 from drf_yasg.views import get_schema_view
-<<<<<<< HEAD
 from rest_framework_simplejwt.views import TokenObtainPairView, TokenRefreshView
-=======
-from rest_framework_nested import routers
->>>>>>> 1ef55f62
 
 # DocumentCloud
 from documentcloud.documents.views import (
@@ -63,16 +59,11 @@
 urlpatterns = [
     path(settings.ADMIN_URL, admin.site.urls),
     path("api/", include(router.urls)),
-<<<<<<< HEAD
     # JWT
     path("api/login/", include("rest_social_auth.urls_jwt_pair")),
     path("api/token/", TokenObtainPairView.as_view(), name="token_obtain_pair"),
     path("api/refresh/", TokenRefreshView.as_view(), name="token_refresh"),
     # Swagger
-=======
-    path("api/", include(documents_router.urls)),
-    path("api/", include(projects_router.urls)),
->>>>>>> 1ef55f62
     path(
         "swagger<format>", schema_view.without_ui(cache_timeout=0), name="schema-json"
     ),
