--- conflicted
+++ resolved
@@ -31,7 +31,6 @@
 django-cors-headers
 djangorestframework_simplejwt
 drf-nested-routers
-<<<<<<< HEAD
 
 # Cloud providers
 gcsfs
@@ -47,6 +46,6 @@
 
 # Typing
 typing-extensions
-=======
-cryptography # support RS256 for JWT
->>>>>>> 72fe33f2
+
+# JWT
+cryptography # support RS256 for JWT