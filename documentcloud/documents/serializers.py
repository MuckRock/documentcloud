# Django
from django.conf import settings
from django.utils.translation import ugettext_lazy as _
from rest_framework import serializers

# Third Party
from django_redis import get_redis_connection
from redis.exceptions import RedisError
from rest_flex_fields import FlexFieldsModelSerializer

# DocumentCloud
from documentcloud.core.choices import Language
from documentcloud.documents.choices import Access, Status
from documentcloud.documents.fields import ChoiceField
from documentcloud.documents.models import (
    Document,
    DocumentError,
    Entity,
    EntityDate,
    Note,
    Section,
)
from documentcloud.environment.environment import storage, RedisFields
from documentcloud.organizations.serializers import OrganizationSerializer
from documentcloud.users.serializers import UserSerializer


class DocumentSerializer(FlexFieldsModelSerializer):

    presigned_url = serializers.SerializerMethodField(
        label=_("Presigned URL"),
        read_only=True,
        help_text=_("The presigned URL to upload the file to"),
    )
    file_url = serializers.URLField(
        label=_("File URL"),
        write_only=True,
        required=False,
        help_text=_(
            "A publically accessible URL to the file to upload - use this field or "
            "`file`"
        ),
    )
    access = ChoiceField(
        Access,
        default=Access.private,
        help_text=Document._meta.get_field("access").help_text,
    )
    status = ChoiceField(
        Status, read_only=True, help_text=Document._meta.get_field("status").help_text
    )

    texts_remaining = serializers.SerializerMethodField(
        label=_("Text pages remaining"),
        read_only=True,
        help_text=_(
            "How many pages are left to be OCRed - only present during processing"
        ),
    )
    images_remaining = serializers.SerializerMethodField(
        label=_("Image pages remaining"),
        read_only=True,
        help_text=_(
            "How many pages are left to have their image extracted via pdfium - "
            "only present during processing"
        ),
    )

    class Meta:
        model = Document
        fields = [
            "id",
            "access",
            "created_at",
            "data",
            "description",
            "file_url",
            "images_remaining",
            "language",
            "organization",
            "page_count",
            "page_spec",
            "presigned_url",
            "slug",
            "source",
            "status",
            "texts_remaining",
            "title",
            "updated_at",
            "user",
        ]
        extra_kwargs = {
            "created_at": {"read_only": True},
            "data": {"read_only": True},
            "description": {"required": False},
            "language": {"default": Language.english},
            "organization": {"read_only": True},
            "page_count": {"read_only": True},
            "page_spec": {"read_only": True},
            "slug": {"read_only": True},
            "source": {"required": False},
            "updated_at": {"read_only": True},
            "user": {"read_only": True},
        }
        expandable_fields = {
            "user": (UserSerializer, {"source": "user"}),
            "organization": (OrganizationSerializer, {"source": "organization"}),
        }

    def __init__(self, *args, **kwargs):
        super().__init__(*args, **kwargs)
        context = kwargs.get("context", {})
        request = context.get("request")
        if self._authenticate_processing(request):
            # If this request is from our serverless processing functions,
            # make the following fields writable
            for field in ["page_count", "page_spec", "status"]:
                self.fields[field].read_only = False

        self._redis_data = None
        if not isinstance(self.instance, Document) or self.instance.status not in (
            Status.pending,
            Status.readable,
        ):
            # images and texts remaining fields or for processing documents only
            del self.fields["images_remaining"]
            del self.fields["texts_remaining"]

        is_create = self.instance is None
        is_list = isinstance(self.instance, list)
        is_document = isinstance(self.instance, Document)

        is_owner = is_create or (
            is_document and request and self.instance.user == request.user
        )
        has_file_url = hasattr(self, "initial_data") and self.initial_data.get(
            "file_url"
        )
        has_file = is_document and self.instance.status != Status.nofile
        if (is_create and has_file_url) or is_list or has_file or not is_owner:
            # only show presigned url if we are creating a new document without a
            # file url, or the document has not had a file uploaded yet
            del self.fields["presigned_url"]

    def _authenticate_processing(self, request):
        """Check the requests Authorization header for our special token"""
        if not request or not hasattr(request, "auth") or request.auth is None:
            return False

        return "processing" in request.auth["permissions"]

    def validate_file_url(self, value):
        if self.instance and value:
            raise serializers.ValidationError("You may not update `file_url`")
        return value

    def get_presigned_url(self, obj):
        """Return the presigned URL to upload the file to"""
        path = f"{settings.DOCUMENT_BUCKET}/documents/{obj.pk}/{obj.slug}.pdf"
        return storage.presign_url(path)

    def get_texts_remaining(self, obj):
        """Get the texts remaining from the processing redis instance"""
<<<<<<< HEAD
        if self._redis_data is None:
            self._get_redis(obj)
        return self._redis_data[0]

    def get_images_remaining(self, obj):
        """Get the images remaining from the processing redis instance"""
        if self._redis_data is None:
            self._get_redis(obj)
        return self._redis_data[1]

    def _get_redis(self, obj):
        """Get a value from the processing redis instance"""
        redis = get_redis_connection("processing")
        try:
            with redis.pipeline() as pipeline:
                pipeline.hget(obj.pk, "text").hget(obj.pk, "image")
                self._redis_data = pipeline.execute()
        except RedisError:
            self._redis_data = (None, None)
=======
        texts_remaining = self._get_redis(RedisFields.texts_remaining(obj.pk))
        if texts_remaining is None:
            return None
        return int(texts_remaining)

    def get_images_remaining(self, obj):
        """Get the images remaining from the processing redis instance"""
        images_remaining = self._get_redis(RedisFields.images_remaining(obj.pk))
        if images_remaining is None:
            return None
        return int(images_remaining)

    def _get_redis(self, obj):
        """Get a value from the processing redis instance"""
        processing = caches["processing"]
        redis = processing.client.get_client()
        return redis.get(obj)
>>>>>>> ad81ca51


class DocumentErrorSerializer(serializers.ModelSerializer):
    class Meta:
        model = DocumentError
        fields = ["id", "created_at", "message"]
        extra_kwargs = {"created_at": {"read_only": True}}


class NoteSerializer(serializers.ModelSerializer):
    access = ChoiceField(
        Access,
        default=Access.private,
        help_text=Note._meta.get_field("access").help_text,
    )

    class Meta:
        model = Note
        fields = [
            "id",
            "user",
            "organization",
            "page_number",
            "access",
            "title",
            "content",
            "top",
            "left",
            "bottom",
            "right",
            "created_at",
            "updated_at",
        ]
        extra_kwargs = {
            "created_at": {"read_only": True},
            "organization": {"read_only": True},
            "updated_at": {"read_only": True},
            "user": {"read_only": True},
        }

    def validate_access(self, value):
        if (
            self.instance
            and self.instance.access == Access.private
            and value != Access.private
        ):
            raise serializers.ValidationError(
                "May not make a private note public or draft"
            )
        if (
            self.instance
            and self.instance.access != Access.private
            and value == Access.private
        ):
            raise serializers.ValidationError(
                "May not make a public or draft note private"
            )
        return value

    def validate(self, attrs):
        """Check the access level"""
        request = self.context.get("request")
        view = self.context.get("view")
        document = Document.objects.get(pk=view.kwargs["document_pk"])
        if attrs.get("access") in (
            Access.public,
            Access.organization,
        ) and not request.user.has_perm("documents.change_document", document):
            raise serializers.ValidationError(
                "You may only create public or draft notes on documents you have "
                "edit access to"
            )
        return attrs


class SectionSerializer(serializers.ModelSerializer):
    class Meta:
        model = Section
        fields = ["id", "page_number", "title"]

    def validate(self, attrs):
        """Check the permissions"""
        request = self.context.get("request")
        view = self.context.get("view")
        document = Document.objects.get(pk=view.kwargs["document_pk"])
        if not request.user.has_perm("documents.change_document", document):
            raise serializers.ValidationError(
                "You may only create sections on documents you have edit access to"
            )
        return attrs


class EntitySerializer(serializers.ModelSerializer):
    class Meta:
        model = Entity
        fields = ["kind", "value", "relevance", "occurrences"]


class EntityDateSerializer(serializers.ModelSerializer):
    class Meta:
        model = EntityDate
        fields = ["date", "occurrences"]


class DataSerializer(serializers.Serializer):
    # pylint: disable=abstract-method
    values = serializers.ListSerializer(child=serializers.CharField(max_length=200))


class DataAddRemoveSerializer(serializers.Serializer):
    # pylint: disable=abstract-method
    values = serializers.ListSerializer(
        required=False, child=serializers.CharField(max_length=200)
    )
    remove = serializers.ListSerializer(
        required=False, child=serializers.CharField(max_length=200)
    )<|MERGE_RESOLUTION|>--- conflicted
+++ resolved
@@ -161,7 +161,6 @@
 
     def get_texts_remaining(self, obj):
         """Get the texts remaining from the processing redis instance"""
-<<<<<<< HEAD
         if self._redis_data is None:
             self._get_redis(obj)
         return self._redis_data[0]
@@ -181,25 +180,6 @@
                 self._redis_data = pipeline.execute()
         except RedisError:
             self._redis_data = (None, None)
-=======
-        texts_remaining = self._get_redis(RedisFields.texts_remaining(obj.pk))
-        if texts_remaining is None:
-            return None
-        return int(texts_remaining)
-
-    def get_images_remaining(self, obj):
-        """Get the images remaining from the processing redis instance"""
-        images_remaining = self._get_redis(RedisFields.images_remaining(obj.pk))
-        if images_remaining is None:
-            return None
-        return int(images_remaining)
-
-    def _get_redis(self, obj):
-        """Get a value from the processing redis instance"""
-        processing = caches["processing"]
-        redis = processing.client.get_client()
-        return redis.get(obj)
->>>>>>> ad81ca51
 
 
 class DocumentErrorSerializer(serializers.ModelSerializer):
