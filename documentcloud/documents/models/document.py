# Django
from django.conf import settings
from django.core.validators import MaxValueValidator, MinValueValidator
from django.db import models, transaction
from django.db.models import Q
from django.db.models.aggregates import Max
from django.utils.translation import gettext_lazy as _

# Standard Library
import json
import logging
import math
import sys
import time
import uuid

# Third Party
import boto3
import pymupdf
import requests
from listcrunch import uncrunch

# DocumentCloud
from documentcloud.common import path
from documentcloud.common.environment import storage
from documentcloud.common.extensions import EXTENSIONS
from documentcloud.core.choices import Language
from documentcloud.core.fields import AutoCreatedField, AutoLastModifiedField
from documentcloud.core.utils import slugify
from documentcloud.documents.choices import Access, Status
from documentcloud.documents.querysets import DocumentQuerySet, NoteQuerySet

logger = logging.getLogger(__name__)


def format_date(date):
    if date is None:
        return None
    return date.replace(tzinfo=None).isoformat() + "Z"


class Document(models.Model):
    """A document uploaded to DocumentCloud"""

    objects = DocumentQuerySet.as_manager()

    user = models.ForeignKey(
        verbose_name=_("user"),
        to="users.User",
        on_delete=models.PROTECT,
        related_name="documents",
        help_text=_("The user who created this document"),
    )
    organization = models.ForeignKey(
        verbose_name=_("organization"),
        to="organizations.Organization",
        on_delete=models.PROTECT,
        related_name="documents",
        help_text=_("The organization this document was created within"),
    )
    access = models.IntegerField(
        _("access"),
        choices=Access.choices,
        help_text=_("Designates who may access this document by default"),
    )
    status = models.IntegerField(
        _("status"),
        choices=Status.choices,
        default=Status.nofile,
        help_text=_("The processing status of this document"),
        db_index=True,
    )

    title = models.CharField(
        _("title"), max_length=1000, db_index=True, help_text=_("The document's title")
    )
    slug = models.SlugField(
        _("slug"),
        max_length=255,
        help_text=_("A slug for the document which may be used in a URL"),
    )

    page_count = models.IntegerField(
        _("page count"),
        default=0,
        db_index=True,
        help_text=_("Number of pages in this document"),
    )
    page_spec = models.TextField(
        _("page specification"),
        blank=True,
        help_text=_("A cached and compressed specification of each pages dimensions"),
    )

    language = models.CharField(
        _("language"),
        max_length=8,
        choices=Language.choices,
        blank=True,
        help_text=_(
            "The language of the document.  Will be used to determine what "
            "OCR package to use for files that require OCR processing."
        ),
    )

    source = models.CharField(
        _("source"),
        max_length=1000,
        blank=True,
        help_text=_("The source who produced the document"),
    )
    description = models.TextField(
        _("description"), blank=True, help_text=_("A paragraph of detailed description")
    )
    created_at = AutoCreatedField(
        _("created at"),
        db_index=True,
        help_text=_("Timestamp of when the document was created"),
    )
    updated_at = AutoLastModifiedField(
        _("updated at"), help_text=_("Timestamp of when the document was last updated")
    )

    solr_dirty = models.BooleanField(
        _("solr dirty"),
        default=True,
        help_text=_("Tracks if the Solr Index is out of date with the SQL model"),
    )
    delayed_index = models.BooleanField(
        _("delayed index"),
        default=False,
        help_text=_(
            "Do not index the document in Solr immediately - "
            "Wait for it to be batched indexed by the dirty indexer. "
            "Useful when uploading in bulk to not overwhelm the Celery queue."
        ),
    )

    data = models.JSONField(default=dict)

    related_article = models.URLField(
        _("related article"),
        blank=True,
        max_length=1024,
        help_text=_("Article this document pertains to"),
    )
    published_url = models.URLField(
        _("published url"),
        blank=True,
        max_length=1024,
        help_text=_("URL where this article is embedded"),
    )
    detected_remote_url = models.URLField(
        _("detected remote url"),
        blank=True,
        max_length=1024,
        help_text=_("Automatically detected URL where this article is embedded"),
    )

    file_hash = models.CharField(
        _("file hash"),
        blank=True,
        max_length=40,
        help_text=_("SHA1 digest of the file contents"),
    )

    original_extension = models.CharField(
        _("original extension"),
        default="pdf",
        choices=[(e, e) for e in EXTENSIONS],
        max_length=255,
        help_text=_("The original extension of the underlying file"),
    )

    publication_date = models.DateField(
        _("publication date"),
        blank=True,
        null=True,
        help_text=_("Date the document was first made public"),
    )
    publish_at = models.DateTimeField(
        _("publish at"),
        blank=True,
        null=True,
        db_index=True,
        help_text=_("Scheduled time to make document public"),
    )
    cache_dirty = models.BooleanField(
        _("cache dirty"),
        default=False,
        help_text=_(
            "A destructive operation is taking place and the CDN cache for this "
            "document should be invalidated when it is done processing"
        ),
    )

    noindex = models.BooleanField(
        _("noindex"),
        default=False,
        help_text=_(
            "Ask search engines and DocumentCloud search to not index this document"
        ),
    )
    admin_noindex = models.BooleanField(
        _("admin noindex"),
        default=False,
        help_text=_(
            "Ask search engines and DocumentCloud search to not index this document "
            "(Admin override)"
        ),
    )

    revision_control = models.BooleanField(
        _("revision control"),
        default=False,
        help_text=_(
            "Enable revision control for this document - a copy of the PDF will "
            "be kept before any destructive action is taken"
        ),
    )

    # legacy fields

    calais_id = models.CharField(
        _("calais id"), max_length=40, blank=True, help_text=_("Open Calais identifier")
    )

    text_changed = models.BooleanField(
        _("text changed"), default=False, help_text=_("User manually changed the text")
    )
    hit_count = models.PositiveIntegerField(
        _("hit count"),
        default=0,
        help_text=_("Number of times this document has been viewed"),
    )
    public_note_count = models.PositiveIntegerField(
        _("public note count"),
        default=0,
        help_text=_("Number of public notes on this document"),
    )
    file_size = models.PositiveIntegerField(
        _("file size"), default=0, help_text=_("The size of the underlying file")
    )
    char_count = models.PositiveIntegerField(
        _("character count"),
        default=0,
        help_text=_("The number of characters in the document"),
    )

    class Meta:
        ordering = ("pk",)
        permissions = (
            (
                "share_document",
                "Can share edit access to the document through a project",
            ),
            (
                "process_document",
                "Document processor - can set `page_count`, `page_spec`, and "
                "`status` through the API",
            ),
            (
                "change_ownership_document",
                "Can change the user or organization which owns the document",
            ),
        )
        indexes = [
            models.Index(
                fields=["id"],
                condition=Q(solr_dirty=True) & ~Q(status=Status.deleted),
                name="solr_dirty",
            )
        ]

    def __str__(self):
        return self.title

    def get_absolute_url(self):
        return f"/documents/{self.pk}-{self.slug}/"

    def save(self, *args, **kwargs):
        """Mark this model's solr index as being out of date on every save"""
        if not self.slug:
            self.slug = slugify(self.title)
        self.solr_dirty = True
        super().save(*args, **kwargs)

    @transaction.atomic
    def destroy(self):
        # DocumentCloud
        from documentcloud.documents.tasks import delete_document_files, solr_delete

        self.status = Status.deleted
        self.save()
        DeletedDocument.objects.create(pk=self.pk)
        transaction.on_commit(lambda: delete_document_files.delay(self.path))
        transaction.on_commit(lambda: solr_delete.delay(self.pk))

    @property
    def path(self):
        """The path where this documents files are located"""
        return path.path(self.pk)

    @property
    def doc_path(self):
        """The path to the document file"""
        return path.doc_path(self.pk, self.slug)

    @property
    def original_path(self):
        """The path to the document before PDF conversion"""
        if self.original_extension == "pdf":
            return self.doc_path
        return path.original_path(self.pk, self.slug, self.original_extension)

    @property
    def public(self):
        return self.access == Access.public and self.status in (
            Status.success,
            Status.readable,
        )

    @property
    def processing(self):
        return self.status in (Status.pending, Status.readable)

    @property
    def asset_url(self):
        if self.public:
            return settings.PUBLIC_ASSET_URL
        else:
            return settings.PRIVATE_ASSET_URL

    @property
    def aspect_ratio(self):
        """Return the aspect ratio of the first page"""
        return self.page_aspect_ratio(0)

    def page_aspect_ratio(self, page):
        """Return the aspect ratio for a given page"""
        default = 0.77
        if not self.page_spec:
            return default

        try:
            dimensions = uncrunch(self.page_spec)[page]
        except (ValueError, KeyError):
            return default

        width, height = [float(d) for d in dimensions.split("x")]

        return width / height

    def get_page_text(self, page_number):
        try:
            return (
                storage.open(path.page_text_path(self.pk, self.slug, page_number), "rb")
                .read()
                .decode("utf8")
            )
        except ValueError as exc:
            logger.error(
                "Error getting page text: Document: %d Page: %d Exception: %s",
                self.pk,
                page_number,
                exc,
                exc_info=sys.exc_info(),
            )
            return ""

    def get_text(self):
        try:
            return (
                storage.open(path.text_path(self.pk, self.slug), "rb")
                .read()
                .decode("utf8")
            )
        except ValueError as exc:
            logger.error(
                "Error getting text: Document: %d Exception: %s",
                self.pk,
                exc,
                exc_info=sys.exc_info(),
            )
            return ""

    def get_all_page_text(self):
        try:
            return json.loads(
                storage.open(path.json_text_path(self.pk, self.slug), "rb")
                .read()
                .decode("utf8")
            )
        except ValueError as exc:
            logger.error(
                "Error getting all page text: Document: %d Exception: %s",
                self.pk,
                exc,
                exc_info=sys.exc_info(),
            )
            return {"pages": [], "updated": None}

    def set_page_text(self, page_text_infos):
        logger.info("[SET PAGE TEXT] get all page text %d", self.pk)
        # get the json text
        json_text = self.get_all_page_text()

        # set the individual text pages
        timestamp = int(round(time.time() * 1000))
        json_text["updated"] = timestamp
        if len(json_text["pages"]) < self.page_count:
            json_text["pages"].extend(
                [{} for _ in range(self.page_count - len(json_text["pages"]))]
            )
        file_names = []
        file_contents = []

        logger.info("[SET PAGE TEXT] init graft pdf %d", self.pk)

        positions_present = any("positions" in page for page in page_text_infos)

        for page_text_info in page_text_infos:
            page = page_text_info["page_number"]
            logger.info("[SET PAGE TEXT] %d - page %d", self.pk, page)
            text = page_text_info["text"]
            ocr = page_text_info.get("ocr")
            file_names.append(path.page_text_path(self.pk, self.slug, page))
            file_contents.append(text.encode("utf8"))
            # overwrite the text in the JSON format
            json_text["pages"][page] = {
                "page": page,
                "contents": text,
                "ocr": ocr,
                "updated": timestamp,
            }

        if positions_present:
<<<<<<< HEAD
            doc = self.graft_page_text(page_text_infos, file_names, file_contents)
=======
            doc = self._set_page_positions(page_text_infos, file_names, file_contents)
>>>>>>> 9da67181

            # upload grafted pdf
            file_names.append(self.doc_path)
            file_contents.append(doc.convert_to_pdf())

        # set the full text
        concatenated_text = b"\n\n".join(
            [p["contents"].encode("utf-8") for p in json_text["pages"]]
        )
        file_names.append(path.text_path(self.pk, self.slug))
        file_contents.append(concatenated_text)

        # set the json text
        file_names.append(path.json_text_path(self.pk, self.slug))
        file_contents.append(json.dumps(json_text).encode("utf-8"))

        # upload the text to S3
        logger.info("[SET PAGE TEXT] upload %d", self.pk)
        # reverse the lists to upload the larger files first
        storage.async_upload(file_names[::-1], file_contents[::-1], access=self.access)

        return json_text

    def _set_page_positions(self, pages, file_names, file_contents):
        """Handle grafting page positions back into the document"""

        current_pdf = pymupdf.open(stream=storage.open(self.doc_path, "rb").read())
        start_page = pages[0]["page_number"]
        stop_page = pages[-1]["page_number"]
        grafted_pdf = self._init_graft_pdf(current_pdf, start_page, stop_page)

        for page in pages:
            if page.get("positions"):
                logger.info("[SET PAGE TEXT] %d - positions page %d", self.pk, page)
                file_names.append(
                    path.page_text_position_path(self.pk, self.slug, page)
                )
                positions = [{**p.pop("metadata", {}), **p} for p in page["positions"]]
                file_contents.append(json.dumps(positions).encode("utf-8"))

                logger.info("[SET PAGE TEXT] %d - graft page %d", self.pk, page)
                # do the grafting
                self._graft_page(
                    page["positions"],
                    grafted_pdf,
                    page - start_page,
                )

        # put the full pdf back together with the newly grafted pages
        doc = pymupdf.open()
        doc.insert(current_pdf, to_page=start_page - 1)
        doc.insert(grafted_pdf)
        doc.insert(current_pdf, from_page=stop_page + 1)

        current_pdf.close()
        grafted_pdf.close()

        return doc

    def _init_graft_pdf(self, current_pdf, start_page, stop_page):
        """Initialize a new PDF to graft OCR text onto"""
        grafted_pdf = pymupdf.open()

        for pdf_page in current_pdf.pages(start_page, stop_page + 1):
            pdf_pix_map = pdf_page.get_pixmap(dpi=200, colorspace="RGB")
            pdf_page_img = grafted_pdf.new_page(
                width=pdf_page.rect.width,
                height=pdf_page.rect.height,
            )
            pdf_page_img.insert_image(rect=pdf_page.rect, pixmap=pdf_pix_map)
        return grafted_pdf

    def _graft_page(self, positions, grafted_pdf, page):
        default_fontsize = 15

        for position in positions:
            pdf_page = grafted_pdf[page]
            word_text = position["text"]
            text_length = pymupdf.get_text_length(
                word_text,
                fontsize=default_fontsize,
            )
            width = (position["x2"] - position["x1"]) * pdf_page.rect.width
            fontsize_optimal = int(math.floor((width / text_length) * default_fontsize))
            if settings.GRAFT_DEBUG:
                kwargs = {
                    "fill_opacity": 1,
                    "color": (1, 0, 0),
                }
            else:
                kwargs = {"fill_opacity": 0}
            pdf_page.insert_text(
                point=pymupdf.Point(
                    position["x1"] * pdf_page.rect.width,
                    position["y2"] * pdf_page.rect.height,
                ),
                text=word_text,
                fontsize=fontsize_optimal,
                **kwargs,
            )

    def solr(self, fields=None, index_text=False):
        """Get a solr document to index the current document

        fields is a sequence of field names to restrict indexing to
        This is useful when the document has already been indexed, and you just
        need to update a subset of fields

        if index_text is True, fetch all of the page text to index
        index_text may also be set to the page text data if it has been
        pre-fetched
        """
        if index_text is True:
            page_text = self.get_all_page_text()
        elif isinstance(index_text, dict):
            page_text = index_text

        def page_filter(text):
            # S3 returns a null byte at the end of the text file
            text = text.replace("\x00", "")
            # "${" causes some very odd bug to trigger in Solr
            # Punctuation is not indexed anyway, so we will just remove it
            text = text.replace("${", "")
            return text

        if index_text:
            pages = {
                f"page_no_{i}": page_filter(p["contents"])
                for i, p in enumerate(page_text["pages"], start=1)
            }
        else:
            # do not get page text for a partial update, as it is slow and
            # not needed
            pages = {}
        project_memberships = self.projectmembership_set.all()
        project_ids = [p.project_id for p in project_memberships]
        project_edit_access_ids = [
            p.project_id for p in project_memberships if p.edit_access
        ]
        data = {f"data_{key}": values for key, values in self.data.items()}

        solr_document = {
            "id": self.pk,
            "type": "document",
            "user": self.user_id,
            "organization": self.organization_id,
            "access": Access.attributes[self.access],
            "status": Status.attributes[self.status],
            "title": self.title,
            "slug": self.slug,
            "source": self.source,
            "description": self.description,
            "language": self.language,
            "created_at": format_date(self.created_at),
            "updated_at": format_date(self.updated_at),
            "page_count": self.page_count,
            "page_spec": self.page_spec,
            "projects": project_ids,
            "projects_edit_access": project_edit_access_ids,
            "original_extension": self.original_extension,
            "file_hash": self.file_hash,
            "related_article": self.related_article,
            "publish_at": format_date(self.publish_at),
            "published_url": self.published_url,
            "noindex": self.noindex or self.admin_noindex,
            **pages,
            **data,
        }

        if fields:
            # for partial updates, just return the needed fields
            fields = list(fields)
            new_solr_document = {"id": self.pk}
            # always include updated_at
            fields.append("updated_at")
            for field in fields:
                new_solr_document[field] = solr_document.get(field)
            solr_document = new_solr_document

        return solr_document

    def invalidate_cache(self):
        """Invalidate public CDN cache for this document's underlying file"""
        logger.info("Invalidating cache for %s", self.pk)
        doc_path = self.doc_path[self.doc_path.index("/") :]
        distribution_id = settings.CLOUDFRONT_DISTRIBUTION_ID
        if distribution_id:
            # we want the doc path without the s3 bucket name
            cloudfront = boto3.client("cloudfront")
            cloudfront.create_invalidation(
                DistributionId=distribution_id,
                InvalidationBatch={
                    "Paths": {"Quantity": 1, "Items": [doc_path]},
                    "CallerReference": str(uuid.uuid4()),
                },
            )
        cloudflare_email = settings.CLOUDFLARE_API_EMAIL
        cloudflare_key = settings.CLOUDFLARE_API_KEY
        cloudflare_zone = settings.CLOUDFLARE_API_ZONE
        url = settings.PUBLIC_ASSET_URL + doc_path[1:]
        if cloudflare_zone:
            requests.post(
                "https://api.cloudflare.com/client/v4/zones/"
                f"{cloudflare_zone}/purge_cache",
                json={"files": [url]},
                headers={
                    "X-Auth-Email": cloudflare_email,
                    "X-Auth-Key": cloudflare_key,
                },
            )

    def index_on_commit(self, **kwargs):
        """Index the document in Solr on tranasction commit"""
        # DocumentCloud
        from documentcloud.documents.tasks import solr_index

        if not self.delayed_index:
            transaction.on_commit(lambda: solr_index.delay(self.pk, **kwargs))

    def create_revision(self, user_pk, comment, copy=False):
        """Create a new revision"""
        if self.revision_control:
            current_version = self.revisions.aggregate(max=Max("version"))["max"]
            version = 1 if current_version is None else current_version + 1
            revision = self.revisions.create(
                user_id=user_pk,
                version=version,
                comment=comment,
            )
            if copy:
                use_original_extension = comment == "Initial"
                revision.copy(use_original_extension)


class DeletedDocument(models.Model):
    """If a document is deleted, keep track of it here"""

    id = models.IntegerField(
        _("id"),
        primary_key=True,
        help_text=_("The ID of the document that was deleted"),
    )
    created_at = AutoCreatedField(
        _("created at"),
        db_index=True,
        help_text=_("Timestamp of when the document was deleted"),
    )

    class Meta:
        ordering = ("created_at",)

    def __str__(self):
        return str(self.pk)


class DocumentError(models.Model):
    """An error occured while processing a document"""

    document = models.ForeignKey(
        verbose_name=_("document"),
        to="documents.Document",
        on_delete=models.CASCADE,
        related_name="errors",
        help_text=_("The document this page belongs to"),
    )
    created_at = AutoCreatedField(
        _("created at"), help_text=_("Timestamp of when the error occured")
    )
    message = models.TextField(_("message"), help_text=_("The error message"))

    class Meta:
        ordering = ("document", "created_at")

    def __str__(self):
        return self.message


class Page(models.Model):
    """A single page in a document"""

    document = models.ForeignKey(
        verbose_name=_("document"),
        to="documents.Document",
        on_delete=models.CASCADE,
        related_name="+",
        help_text=_("The document this page belongs to"),
    )
    page_number = models.PositiveIntegerField(
        _("page number"), db_index=True, help_text=_("The page number")
    )
    text = models.TextField(_("text"), help_text=_("The text on this page"))
    aspect_ratio = models.FloatField(
        blank=True, null=True, help_text=_("The aspect ratio for displaying this page")
    )

    class Meta:
        ordering = ("document", "page_number")

    def __str__(self):
        return f"Page {self.page_number} of {self.document.title}"


class Note(models.Model):
    """A note on a document"""

    objects = NoteQuerySet.as_manager()

    document = models.ForeignKey(
        verbose_name=_("document"),
        to="documents.Document",
        on_delete=models.CASCADE,
        related_name="notes",
        help_text=_("The document this note belongs to"),
    )
    user = models.ForeignKey(
        verbose_name=_("user"),
        to="users.User",
        on_delete=models.PROTECT,
        related_name="notes",
        # This is set to false so we can import notes
        # which are made by users who haven't been imported yet
        # Once migration from old DocumentCloud is complete, this should
        # be set back to True
        db_constraint=False,
        help_text=_("The user who created this note"),
    )
    organization = models.ForeignKey(
        verbose_name=_("organization"),
        to="organizations.Organization",
        on_delete=models.PROTECT,
        related_name="notes",
        help_text=_("The organization this note was created within"),
    )
    page_number = models.IntegerField(
        _("page number"), help_text=_("Which page this note appears on")
    )
    access = models.IntegerField(
        _("access"),
        choices=Access.choices,
        help_text=_("Designates who may access this document by default"),
    )
    title = models.TextField(_("title"), help_text=_("A title for the note"))
    content = models.TextField(
        _("content"), blank=True, help_text=_("The contents of the note")
    )
    x1 = models.FloatField(
        _("x1"),
        null=True,
        blank=True,
        validators=[MinValueValidator(0.0), MaxValueValidator(1.0)],
        help_text=_(
            "The left-most coordinate of the note in percantage of the page size"
        ),
    )
    x2 = models.FloatField(
        _("x2"),
        null=True,
        blank=True,
        validators=[MinValueValidator(0.0), MaxValueValidator(1.0)],
        help_text=_(
            "The right-most coordinate of the note in percantage of the page size"
        ),
    )
    y1 = models.FloatField(
        _("y1"),
        null=True,
        blank=True,
        validators=[MinValueValidator(0.0), MaxValueValidator(1.0)],
        help_text=_(
            "The top-most coordinate of the note in percantage of the page size"
        ),
    )
    y2 = models.FloatField(
        _("y2"),
        null=True,
        blank=True,
        validators=[MinValueValidator(0.0), MaxValueValidator(1.0)],
        help_text=_(
            "The bottom-most coordinate of the note in percantage of the page size"
        ),
    )
    created_at = AutoCreatedField(
        _("created at"), help_text=_("Timestamp of when the note was created")
    )
    updated_at = AutoLastModifiedField(
        _("updated at"), help_text=_("Timestamp of when the note was last updated")
    )
    solr_dirty = models.BooleanField(
        _("solr dirty"),
        default=True,
        help_text=_("Tracks if the Solr Index is out of date with the SQL model"),
    )

    class Meta:
        ordering = ("document", "page_number")

    def detach(self):
        """Turns the note into a page note and places at page 0"""
        self.page_number = 0
        self.x1 = None
        self.x2 = None
        self.y1 = None
        self.y2 = None

    def rotate(self, rotation_amount):
        """Rotates the note by the specified amount"""
        # rotation_amount % 4:
        #   0 -> unchanged
        #   1 -> clockwise
        #   2 -> halfway
        #   3 -> counter-clockwise
        rotation_amount = rotation_amount % 4
        if rotation_amount == 0:
            return  # unchanged

        # If the note is a page note (no coordinates), rotation has no effect
        if None in (self.x1, self.x2, self.y1, self.y2):
            return

        if rotation_amount == 1:
            self.x1, self.x2, self.y1, self.y2 = (
                (1 - self.y2),
                (1 - self.y1),
                self.x1,
                self.x2,
            )
        elif rotation_amount == 2:
            self.x1, self.x2, self.y1, self.y2 = (
                (1 - self.x2),
                (1 - self.x1),
                (1 - self.y2),
                (1 - self.y1),
            )
        elif rotation_amount == 3:
            self.x1, self.x2, self.y1, self.y2 = (
                self.y1,
                self.y2,
                (1 - self.x2),
                (1 - self.x1),
            )

    def __str__(self):
        return self.title

    def save(self, *args, **kwargs):
        """Mark this model's solr index as being out of date on every save"""
        self.solr_dirty = True
        super().save(*args, **kwargs)

    def solr(self):
        """Get a solr document to index this note"""
        return {
            "id": self.pk,
            "document_s": self.document_id,
            "type": "note",
            "user": self.user_id,
            "organization": self.organization_id,
            "access": Access.attributes[self.access],
            "page_count": self.page_number,
            "title": self.title,
            "description": self.content,
            "created_at": format_date(self.created_at),
            "updated_at": format_date(self.updated_at),
            "x1_f": self.x1,
            "x2_f": self.x2,
            "y1_f": self.y1,
            "y2_f": self.y2,
        }


class Section(models.Model):
    """A section of a document"""

    document = models.ForeignKey(
        verbose_name=_("document"),
        to="documents.Document",
        on_delete=models.CASCADE,
        related_name="sections",
        help_text=_("The document this section belongs to"),
    )
    page_number = models.PositiveIntegerField(
        _("page number"), help_text=_("Which page this section appears on")
    )
    title = models.TextField(_("title"), help_text=_("A title for the section"))

    class Meta:
        ordering = ("document", "page_number")
        unique_together = (("document", "page_number"),)

    def __str__(self):
        return self.title


class Revision(models.Model):
    """A saved version of the document made before it was edited"""

    document = models.ForeignKey(
        verbose_name=_("document"),
        to="documents.Document",
        on_delete=models.CASCADE,
        related_name="revisions",
    )
    user = models.ForeignKey(
        verbose_name=_("user"),
        to="users.User",
        on_delete=models.PROTECT,
        related_name="revisions",
    )
    created_at = AutoCreatedField(
        _("created at"),
    )
    version = models.PositiveIntegerField(
        _("version"),
        default=0,
    )
    comment = models.CharField(
        _("comment"),
        max_length=255,
    )

    class Meta:
        unique_together = [("document", "version")]
        ordering = ("version",)

    def copy(self, use_original_extension=False):
        """Copy the current document to this revision"""
        if use_original_extension:
            extension = self.document.original_extension
            source = self.document.original_path
        else:
            extension = "pdf"
            source = self.document.doc_path

        destination = path.doc_revision_path(
            self.document.pk, self.document.slug, self.version, extension
        )
        if storage.exists(destination):
            logger.warning(
                "[REVISION] Copy to destination already exists: %s", destination
            )
        else:
            storage.copy(source, destination)<|MERGE_RESOLUTION|>--- conflicted
+++ resolved
@@ -435,11 +435,7 @@
             }
 
         if positions_present:
-<<<<<<< HEAD
-            doc = self.graft_page_text(page_text_infos, file_names, file_contents)
-=======
             doc = self._set_page_positions(page_text_infos, file_names, file_contents)
->>>>>>> 9da67181
 
             # upload grafted pdf
             file_names.append(self.doc_path)
