# Django
from celery.exceptions import SoftTimeLimitExceeded
from celery.schedules import crontab
from celery.task import periodic_task, task
from django.conf import settings
from django.db import transaction
from django.db.utils import DatabaseError
from django.utils import timezone

# Standard Library
import logging
import sys
from datetime import date

# Third Party
import pysolr
import redis
from requests.exceptions import HTTPError, RequestException

# DocumentCloud
from documentcloud.common.environment import httpsub, storage
from documentcloud.core.choices import Language
from documentcloud.documents import entity_extraction, modifications, solr
from documentcloud.documents.choices import Access, Status
from documentcloud.documents.models import Document, DocumentError
from documentcloud.documents.search import SOLR, SOLR_NOTES

logger = logging.getLogger(__name__)

if settings.ENVIRONMENT.startswith("local"):
    # pylint: disable=unused-import
    # DocumentCloud
    from documentcloud.documents.local_tasks import (
        assemble_text,
        cache_pages,
        document_convert,
        extract_images,
        finish_import_process,
        import_doc,
        modify_document,
        ocr_pages,
        process_file_internal,
        redact_document,
        retry_errors_local,
        start_import_process,
        text_position_extract,
    )


@task(autoretry_for=(HTTPError,), retry_backoff=30)
def fetch_file_url(file_url, document_pk, force_ocr, ocr_engine, auth=None):
    """Download a file to S3 when given a URL on document creation"""
    document = Document.objects.get(pk=document_pk)
    if auth is not None:
        auth = tuple(auth)
    try:
        storage.fetch_url(file_url, document.original_path, document.access, auth)
    except RequestException as exc:
        if (
            exc.response
            and exc.response.status_code >= 500
            and fetch_file_url.request.retries < fetch_file_url.max_retries
        ):
            # a 5xx error can be retried - using celery autoretry
            raise

        # log all other request errors and 5xx errors past the max retries
        with transaction.atomic():
            document.errors.create(message=exc.args[0])
            document.status = Status.error
            document.save()
            document.index_on_commit(field_updates={"status": "set"})
    else:
        document.create_revision(document.user.pk, "Initial", copy=True)
        document.status = Status.pending
        document.save()
        document.index_on_commit(field_updates={"status": "set"})
        process.delay(
            document.pk,
            document.user.pk,
            document.organization.pk,
            force_ocr,
            ocr_engine,
        )


def _httpsub_submit(url, document_pk, json, task_):
    """Helper to reliably submit a task to lambda via HTTP"""
    logger.info(
        "Submitting document %s for %s.  Retry: %d",
        document_pk,
        task_.name,
        task_.request.retries,
    )
    try:
        response = httpsub.post(url, json=json)
        response.raise_for_status()
        logger.info(
            "Submitted document %s for %s succesfully.", document_pk, task_.name
        )
    except RequestException as exc:
        if task_.request.retries >= task_.max_retries:
            with transaction.atomic():
                document = Document.objects.get(pk=document_pk)
                document.status = Status.error
                document.save()
                document.index_on_commit(field_updates={"status": "Set"})
                DocumentError.objects.create(
                    document_id=document_pk,
                    message=f"Submitting for {task_.name} failed",
                )
            logger.error(
                "Submitting document %s for %s failed: %s",
                document_pk,
                task_.name,
                exc,
                exc_info=sys.exc_info(),
            )
        else:
            raise


@task(
    autoretry_for=(RequestException,),
    retry_backoff=30,
    retry_kwargs={"max_retries": settings.HTTPSUB_RETRY_LIMIT},
)
def process(document_pk, user_pk, org_pk, force_ocr, ocr_engine):
    """Start the processing"""
    document = Document.objects.get(pk=document_pk)
    _httpsub_submit(
        settings.DOC_PROCESSING_URL,
        document.pk,
        {
            "doc_id": document.pk,
            "slug": document.slug,
            "extension": document.original_extension,
            "access": document.access,
            "ocr_code": Language.get_choice(document.language).ocr_code,
            "method": "process_pdf",
            "user_id": user_pk,
            "org_id": org_pk,
            "force_ocr": force_ocr,
            "ocr_engine": ocr_engine,
        },
        process,
    )
    document.create_revision(user_pk, "Processing")


@task(
    autoretry_for=(RequestException,),
    retry_backoff=30,
    retry_kwargs={"max_retries": settings.HTTPSUB_RETRY_LIMIT},
)
def redact(document_pk, user_pk, redactions):
    """Start the redacting"""
    document = Document.objects.get(pk=document_pk)
    _httpsub_submit(
        settings.DOC_PROCESSING_URL,
        document_pk,
        {
            "method": "redact_doc",
            "doc_id": document_pk,
            "slug": document.slug,
            "access": document.access,
            "ocr_code": Language.get_choice(document.language).ocr_code,
            "redactions": redactions,
        },
        redact,
    )
    document.create_revision(user_pk, "Redacting")


@task(
    autoretry_for=(RequestException,),
    retry_backoff=30,
    retry_kwargs={"max_retries": settings.HTTPSUB_RETRY_LIMIT},
)
def modify(document_pk, user_pk, modification_data):
    """Start the modification job"""
    document = Document.objects.get(pk=document_pk)
    _httpsub_submit(
        settings.DOC_PROCESSING_URL,
        document_pk,
        {
            "method": "modify_doc",
            "doc_id": document_pk,
            "page_count": document.page_count,
            "slug": document.slug,
            "access": document.access,
            "modifications": modification_data,
        },
        modify,
    )
    document.create_revision(user_pk, "Modifying")


@task(
    autoretry_for=(RequestException,),
    retry_backoff=30,
    retry_kwargs={"max_retries": settings.HTTPSUB_RETRY_LIMIT},
)
def process_cancel(document_pk):
    """Stop the processing"""
    _httpsub_submit(
        settings.DOC_PROCESSING_URL,
        document_pk,
        {"method": "cancel_doc_processing", "doc_id": document_pk},
        process_cancel,
    )


@task(autoretry_for=(SoftTimeLimitExceeded,))
def delete_document_files(path):
    """Delete all of the files from storage for the given path"""
    # For AWS, can delete 1000 files at a time - if we hit the time limit,
    # just retry - it will continue deleting files from the path where it left off
    storage.delete(path)


@task(autoretry_for=(pysolr.SolrError,), retry_backoff=settings.SOLR_RETRY_BACKOFF)
def solr_delete(document_pk):
    # delete document from solr index
    SOLR.delete(id=str(document_pk))
    # delete the notes
    SOLR_NOTES.delete(q=f"document_s:{document_pk}")

    # after succesfully deleting from solr, we can delete the correspodning
    # record from the database
    Document.objects.filter(pk=document_pk).delete()


# was seeing connection errors - seemed to be an issue with celery or redis
# putting in retries for now to ensure tasks are run
@task(autoretry_for=(redis.exceptions.ConnectionError,))
def update_access(document_pk, status, access, marker=None):
    """Update the access settings for all assets for the given document"""
    document = Document.objects.get(pk=document_pk)
    logger.info(
        "[UPDATE ACCESS]: %d - %s - %d", document_pk, document.title, document.access
    )

    files = storage.list(document.path, marker, limit=settings.UPDATE_ACCESS_CHUNK_SIZE)
    # do not ever make revision PDFs public
    revision_prefix = f"{document.path}revisions/"
    update_files = [f for f in files if not f.startswith(revision_prefix)]
    storage.async_set_access(update_files, access)

    if len(files) == settings.UPDATE_ACCESS_CHUNK_SIZE:
        # there may be more files left, re-run, starting where we left off
        logger.info("[UPDATE ACCESS] start: %s - %s", files[0], access)
        update_access.delay(document_pk, status, access, files[-1])
        logger.info("[UPDATE ACCESS] done:  %s - %s", files[0], access)
    else:
        # we are done
        logger.info("[UPDATE ACCESS] finish %s %s %s", document_pk, status, access)
        with transaction.atomic():
            field_updates = {"status": "set"}
            kwargs = {}
            if access == Access.public:
                # if we were switching to public, update the access now
                kwargs["access"] = Access.public
                field_updates["access"] = "set"
                # also set the publication date
                kwargs["publication_date"] = date.today()

            # update the document status and re-index into solr
            Document.objects.filter(pk=document_pk).update(status=status, **kwargs)
            document.index_on_commit(field_updates=field_updates)


@task
def set_page_text(document_pk, page_text_infos):
    """Update the text information for a document"""
    # pylint: disable=broad-except
    document = Document.objects.get(pk=document_pk)
    logger.info("[SET PAGE TEXT] %d - setting status to readable", document_pk)
    with transaction.atomic():
        document.status = Status.readable
        document.save()
        document.index_on_commit(field_updates={"status": "set"})
    kwargs = {"field_updates": {}}
    try:
        json_text = document.set_page_text(page_text_infos)
    except Exception as exc:
        logger.exception(
            "[SET PAGE TEXT] %d - exception: %s", document_pk, exc, exc_info=exc
        )
    else:
        field_updates = {f"page_no_{i['page_number']}": "set" for i in page_text_infos}
        kwargs = {"field_updates": field_updates, "index_text": json_text}
    finally:
        with transaction.atomic():
            logger.info("[SET PAGE TEXT] %d - setting status to success", document_pk)
            document.status = Status.success
            document.save()
            kwargs["field_updates"]["status"] = "set"
            document.index_on_commit(**kwargs)


@task
def graft_text(document_pk):
    """Just graft the text from the positions file back into the PDF
    This is only used for documents which use the built in Textract OCR
    """
    # pylint: disable=broad-except
    document = Document.objects.get(pk=document_pk)
<<<<<<< HEAD
    if not document.get_all_page_text()["pages"][0]["ocr"].startswith("textract"):
=======
    page_json = document.get_all_page_text()

    if (
        "pages" not in page_json
        or len(page_json["pages"]) == 0
        or "ocr" not in page_json["pages"][0]
        or page_json["pages"][0]["ocr"] is None
        or not document.get_all_page_text()["pages"][0]["ocr"].startswith("textract")
    ):
>>>>>>> 91220864
        return

    logger.info("[GRAFT TEXT] %d - setting status to readable", document_pk)
    with transaction.atomic():
        document.status = Status.readable
        document.save()
        document.index_on_commit(field_updates={"status": "set"})
    kwargs = {"field_updates": {}}
    try:
        document.graft_text()
    except Exception as exc:
        logger.exception(
            "[GRAFT TEXT] %d - exception: %s", document_pk, exc, exc_info=exc
        )
    finally:
        with transaction.atomic():
            logger.info("[GRAFT TEXT] %d - setting status to success", document_pk)
            document.status = Status.success
            document.save()
            kwargs["field_updates"]["status"] = "set"
            document.index_on_commit(**kwargs)


# new solr


@task(autoretry_for=(pysolr.SolrError,), retry_backoff=settings.SOLR_RETRY_BACKOFF)
def solr_index(document_pk, solr_document=None, field_updates=None, index_text=False):
    """Index a single, possibly partial document into Solr"""
    solr.index_single(document_pk, solr_document, field_updates, index_text)


@task(autoretry_for=(pysolr.SolrError,), retry_backoff=settings.SOLR_RETRY_BACKOFF)
def solr_reindex_single(collection_name, document_pk):
    """Re-index a single document into a new Solr collection"""
    solr.reindex_single(collection_name, document_pk)


@task(autoretry_for=(pysolr.SolrError,), retry_backoff=settings.SOLR_RETRY_BACKOFF)
def solr_index_batch(document_pks, field_updates):
    """Index a batch of documents with the same field updates"""
    solr.index_batch(document_pks, field_updates)


@task(autoretry_for=(pysolr.SolrError,), retry_backoff=settings.SOLR_RETRY_BACKOFF)
def solr_reindex_batch(collection_name, document_pks):
    """Re-index a batch of documents into a new Solr collection"""
    solr.reindex_batch(collection_name, document_pks)


@periodic_task(run_every=crontab(minute=30))
def solr_index_dirty(timestamp=None):
    """Index dirty documents"""
    solr.index_dirty(timestamp)


@task
def solr_index_dirty_continue(timestamp):
    """Continue indexing dirty documents"""
    solr.index_dirty_continue(timestamp)


@task(
    time_limit=settings.CELERY_SLOW_TASK_TIME_LIMIT,
    soft_time_limit=settings.CELERY_SLOW_TASK_SOFT_TIME_LIMIT,
    autoretry_for=(SoftTimeLimitExceeded,),
    retry_backoff=settings.SOLR_RETRY_BACKOFF,
)
def solr_reindex_all(collection_name, after_timestamp=None, delete_timestamp=None):
    """Re-index all documents"""
    solr.reindex_all(collection_name, after_timestamp, delete_timestamp)


@task
def solr_reindex_continue(collection_name, after_timestamp, delete_timestamp):
    """Continue re-indexing all documents"""
    solr.reindex_continue(collection_name, after_timestamp, delete_timestamp)


# entity extraction


# This could take a while for long documents
@task(soft_time_limit=60 * 30, time_limit=60 * 32)
def extract_entities(document_pk):
    try:
        document = Document.objects.get(pk=document_pk)
    except Document.DoesNotExist:
        return

    entity_extraction.extract_entities(document)


@periodic_task(run_every=600)
@transaction.atomic
def publish_scheduled_documents():
    """Make documents public based on publish_at field"""
    try:
        documents = list(
            Document.objects.filter(
                publish_at__lt=timezone.now(), status=Status.success
            )
            .exclude(access__in=(Access.public, Access.invisible))
            .select_for_update(nowait=True)
        )
    except DatabaseError:
        logger.info("Lock contention for publishign scheduled documents")
        return

    logger.info("Publishing %d scheduled documents", len(documents))
    # mark documents as processing while we update the file access on s3
    Document.objects.filter(pk__in=[d.pk for d in documents]).update(
        status=Status.readable
    )
    for document in documents:
        # update all files to be public
        transaction.on_commit(
            lambda d=document: update_access.delay(d.pk, Status.success, Access.public)
        )
        # update solr
        document.index_on_commit(field_updates={"status": "set"})


@task
def invalidate_cache(document_pk):
    """Invalidate the CloudFront and CloudFlare caches"""
    document = Document.objects.get(pk=document_pk)
    document.invalidate_cache()
    document.cache_dirty = False
    document.save()


# page modifications


@task
def post_process(document_pk, modification_data):
    document = Document.objects.get(pk=document_pk)
    modifications.post_process(document, modification_data)


# notes


@task(autoretry_for=(pysolr.SolrError,), retry_backoff=settings.SOLR_RETRY_BACKOFF)
def solr_index_note(note_pk):
    solr.index_note(note_pk)


@task(autoretry_for=(pysolr.SolrError,), retry_backoff=settings.SOLR_RETRY_BACKOFF)
def solr_delete_note(note_pk):
    # delete document from solr index
    SOLR_NOTES.delete(id=str(note_pk))


@task(autoretry_for=(pysolr.SolrError,), retry_backoff=settings.SOLR_RETRY_BACKOFF)
def solr_batch_notes(collection_name, note_pks):
    """Re-index a batch of notes into a new Solr collection"""
    solr.batch_notes(collection_name, note_pks)


# temporary tasks<|MERGE_RESOLUTION|>--- conflicted
+++ resolved
@@ -306,9 +306,6 @@
     """
     # pylint: disable=broad-except
     document = Document.objects.get(pk=document_pk)
-<<<<<<< HEAD
-    if not document.get_all_page_text()["pages"][0]["ocr"].startswith("textract"):
-=======
     page_json = document.get_all_page_text()
 
     if (
@@ -318,7 +315,6 @@
         or page_json["pages"][0]["ocr"] is None
         or not document.get_all_page_text()["pages"][0]["ocr"].startswith("textract")
     ):
->>>>>>> 91220864
         return
 
     logger.info("[GRAFT TEXT] %d - setting status to readable", document_pk)
