--- conflicted
+++ resolved
@@ -311,15 +311,10 @@
     # via
     #   djangorestframework-simplejwt
     #   social-auth-core
-<<<<<<< HEAD
 pymupdf==1.24.10
     # via -r requirements/base.in
 pymupdfb==1.24.10
     # via pymupdf
-pyparsing==2.4.2
-    # via packaging
-=======
->>>>>>> 2e71275e
 pyrsistent==0.18.0
     # via jsonschema
 python-dateutil==2.8.2
