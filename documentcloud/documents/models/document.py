--- conflicted
+++ resolved
@@ -438,13 +438,6 @@
             }
 
         if positions_present:
-<<<<<<< HEAD
-            doc = self._set_page_positions(page_text_infos, file_names, file_contents)
-
-            # upload grafted pdf
-            file_names.append(self.doc_path)
-            file_contents.append(doc.tobytes())
-=======
             doc_contents = self._set_page_positions(
                 page_text_infos,
                 file_names,
@@ -454,7 +447,6 @@
             # upload grafted pdf
             file_names.append(self.doc_path)
             file_contents.append(doc_contents)
->>>>>>> bc148faa
 
         # set the full text
         concatenated_text = b"\n\n".join(
@@ -488,19 +480,12 @@
     def _set_page_positions(self, pages, file_names, file_contents):
         """Handle grafting page positions back into the document"""
 
-<<<<<<< HEAD
-        current_pdf = pymupdf.open(stream=storage.open(self.doc_path, "rb").read())
-        start_page = pages[0]["page_number"]
-        stop_page = pages[-1]["page_number"]
-        grafted_pdf = self._init_graft_pdf(current_pdf, start_page, stop_page)
-=======
         current_pdf_contents = storage.open(self.doc_path, "rb").read()
         current_pdf = pymupdf.open(stream=current_pdf_contents)
         start_page = pages[0]["page_number"]
         stop_page = pages[-1]["page_number"]
         grafted_pdf = self._init_graft_pdf(current_pdf, start_page, stop_page)
         current_pdf.close()
->>>>>>> bc148faa
 
         for page in pages:
             page_number = page["page_number"]
@@ -515,27 +500,6 @@
                 file_contents.append(json.dumps(positions).encode("utf-8"))
 
                 logger.info("[SET PAGE TEXT] %d - graft page %d", self.pk, page_number)
-<<<<<<< HEAD
-                # do the grafting
-                self._graft_page(
-                    page["positions"],
-                    grafted_pdf,
-                    page_number - start_page,
-                )
-
-        # put the full pdf back together with the newly grafted pages
-        doc = pymupdf.open()
-        if start_page > 0:
-            doc.insert_pdf(current_pdf, to_page=start_page - 1)
-        doc.insert_pdf(grafted_pdf)
-        if stop_page < current_pdf.page_count - 1:
-            doc.insert_pdf(current_pdf, from_page=stop_page + 1)
-
-        current_pdf.close()
-        grafted_pdf.close()
-
-        return doc
-=======
                 # create the overlay file
                 graft_page(page["positions"], grafted_pdf[page_number - start_page])
 
@@ -564,59 +528,18 @@
         base_pdf.save(buffer)
         buffer.seek(0)
         return buffer.read()
->>>>>>> bc148faa
 
     def _init_graft_pdf(self, current_pdf, start_page, stop_page):
         """Initialize a new PDF to graft OCR text onto"""
         grafted_pdf = pymupdf.open()
 
         for pdf_page in current_pdf.pages(start_page, stop_page + 1):
-<<<<<<< HEAD
-            pdf_pix_map = pdf_page.get_pixmap(dpi=200, colorspace="RGB")
-            pdf_page_img = grafted_pdf.new_page(
-                width=pdf_page.rect.width,
-                height=pdf_page.rect.height,
-            )
-            pdf_page_img.insert_image(rect=pdf_page.rect, pixmap=pdf_pix_map)
-        return grafted_pdf
-
-    def _graft_page(self, positions, grafted_pdf, page):
-        default_fontsize = 15
-
-        for position in positions:
-            pdf_page = grafted_pdf[page]
-            word_text = position["text"]
-            text_length = pymupdf.get_text_length(
-                word_text,
-                fontsize=default_fontsize,
-            )
-            width = (position["x2"] - position["x1"]) * pdf_page.rect.width
-            fontsize_optimal = int(math.floor((width / text_length) * default_fontsize))
-            if settings.GRAFT_DEBUG:
-                kwargs = {
-                    "fill_opacity": 1,
-                    "color": (1, 0, 0),
-                }
-            else:
-                kwargs = {"fill_opacity": 0}
-            pdf_page.insert_text(
-                point=pymupdf.Point(
-                    position["x1"] * pdf_page.rect.width,
-                    position["y2"] * pdf_page.rect.height,
-                ),
-                text=word_text,
-                fontsize=fontsize_optimal,
-                **kwargs,
-            )
-
-=======
             grafted_pdf.new_page(
                 width=pdf_page.rect.width,
                 height=pdf_page.rect.height,
             )
         return grafted_pdf
 
->>>>>>> bc148faa
     def solr(self, fields=None, index_text=False):
         """Get a solr document to index the current document
 
