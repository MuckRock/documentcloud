--- conflicted
+++ resolved
@@ -513,11 +513,7 @@
 
         for i in range(start_page, stop_page + 1):
             base_page = PikePage(base_pdf.pages[i])
-<<<<<<< HEAD
-            overlay_page = PikePage(overlay_pdf.base_pages[i - start_page])
-=======
             overlay_page = PikePage(overlay_pdf.pages[i - start_page])
->>>>>>> 173fe38a
             base_page.add_overlay(overlay_page, Rectangle(*base_page.trimbox))
 
         buffer = BytesIO()
