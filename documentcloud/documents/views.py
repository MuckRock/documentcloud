--- conflicted
+++ resolved
@@ -65,15 +65,6 @@
             queryset = queryset.get_viewable(self.request.user)
         return queryset
 
-    @action(detail=False, methods=["post"])
-    def signed_uri(self, request):
-        """Generate a signed url for the user to upload a file to S3"""
-
-        key_uuid = uuid.uuid4()
-        upload_uri = storage.presign_url(f"{request.user.pk}/{key_uuid}")
-        data = {"key": key_uuid, "upload_uri": upload_uri}
-        return Response(data=data, status=status.HTTP_200_OK)
-
     @transaction.atomic
     def perform_create(self, serializer):
 
@@ -98,24 +89,6 @@
         document.save()
         httpsub.post(
             settings.DOC_PROCESSING_URL, json={"document": document.pk, "path": path}
-<<<<<<< HEAD
-        )
-        return Response(status=status.HTTP_200_OK)
-
-    @action(detail=True, methods=["post"])
-    def process(self, request, pk=None):
-        """Process a document after you have uploaded the file"""
-        document = self.get_object()
-        path = f"{document.pk}/{document.slug}.pdf"
-        if not storage.exists(f"{settings.DOCUMENT_BUCKET}/{path}"):
-            return Response({"error": "No file"}, status=status.HTTP_400_BAD_REQUEST)
-
-        document.status = Status.pending
-        document.save()
-        httpsub.post(
-            settings.DOC_PROCESSING_URL, json={"document": document.pk, "path": path}
-=======
->>>>>>> c7829f96
         )
         return Response(status=status.HTTP_200_OK)
 
