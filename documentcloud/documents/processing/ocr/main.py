# Standard Library
import json
import logging
import os
import time
import redis

# Third Party
import environ
import furl
import numpy as np
from cpuprofile import profile_cpu
from PIL import Image
from urllib.parse import urljoin
import requests

env = environ.Env()

if env.str("ENVIRONMENT") == "local":
    # Load from Django imports if in a local environment
    from documentcloud.documents.processing.ocr.tess import Tesseract
    from documentcloud.documents.processing.ocr.environment import (
        storage,
        publisher,
        get_pubsub_data,
    )
else:
    # Otherwise, load directly as a package to be compatible with cloud functions
    from tess import Tesseract
    from environment import storage, publisher, get_pubsub_data

<<<<<<< HEAD
=======
POST_URL = urljoin(
    env.str("API_CALLBACK"), "/api/documents/{id}/send_progress/"
)  # Post callback

>>>>>>> 493d1b11
redis_url = furl.furl(env.str("REDIS_PROCESSING_URL"))
redis = redis.Redis(host=redis_url.host, port=redis_url.port, db=0)
bucket = env.str("BUCKET", default="")

ocr_topic = publisher.topic_path(
    "documentcloud", env.str("OCR_TOPIC", default="ocr-queue")
)

# Ensures running on roughly 2Ghz+ machine
SPEED_THRESHOLD = env.float("SPEED_THRESHOLD", default=0.0039)
CPU_DIFFICULTY = env.int("CPU_DIFFICULTY", default=20)

# Width of images to use with OCR (aspect ratio is preserved)
DESIRED_WIDTH = env.int("OCR_WIDTH", default=700)

LARGE_IMAGE_SUFFIX = "-large"
TXT_EXTENSION = ".txt"


def get_id(img_path):
    """Returns the document ID associated with the image path."""
    return img_path.split("/")[-3]


def ocr_page(path):
    """Internal method to run OCR on a single page.

    Returns:
        The page text.
    """
    # Capture the image as raw pixel data
    with storage.open(path, "rb") as image_file:
        img = Image.open(image_file).convert("RGB")

    # Resize only if image is too big (OCR computation is slow with large images)
    if img.width > DESIRED_WIDTH:
        resize = DESIRED_WIDTH / img.width
        img = img.resize((DESIRED_WIDTH, round(img.height * resize)), Image.ANTIALIAS)

    img_data = np.array(img.convert("RGB"))
    height, width, depth = img_data.shape

    # Run Tesseract OCR on the image
    tess = Tesseract()
    tess.set_image(img_data.ctypes, width, height, depth)
    text = tess.get_text()
    return text


def run_tesseract(data, _context=None):
    """Runs OCR on the images passed in, storing the extracted text.
    """
    overall_start = time.time()
    
    data = get_pubsub_data(data)
    paths = data["paths"]

    result = {}

    if env.bool("CLOUD", default=False):
        # Perform speed thresholding to prevent running OCR on a slow CPU
        speed = profile_cpu(CPU_DIFFICULTY)
        if speed > SPEED_THRESHOLD:
            # Resubmit to queue
            publisher.publish(
                ocr_topic, data=json.dumps({"paths": paths}).encode("utf8")
            )
            logging.warning("Too slow (speed: %f)", speed)
            return "Too slow, retrying"

        result["speed"] = speed

    # Keep track of how long OCR takes (useful for profiling)
    elapsed_times = []

    if not paths:
        logging.warning("No paths")
        return "Ok"

    path = os.path.join(bucket, paths[0])
    doc_id = get_id(path)
    ext = "." + path.split(".")[-1]
    assert len(ext) > 1, "Needs an extension"
    # Derive a simple filename for OCRd text
    new_path = ".".join(path.split(".")[:-1])
    assert new_path.endswith(LARGE_IMAGE_SUFFIX)
    new_path = new_path[: -len(LARGE_IMAGE_SUFFIX)] + TXT_EXTENSION

    # Benchmark OCR speed
    start_time = time.time()
    text = ocr_page(path)

    elapsed_time = time.time() - start_time
    elapsed_times.append(elapsed_time)

    # Write the output text
    with storage.open(new_path, "wb") as text_file:
        text_file.write(text.encode("utf8"))

    texts_remaining = redis.hincrby(doc_id, "text", -1)
    if texts_remaining == 0:
<<<<<<< HEAD
        requests.patch(
            urljoin(env.str("API_CALLBACK"), f"documents/{get_id(path)}/"),
            json={"status": "Success"},
            headers={'Authorization': f"processing-token {env.str('PROCESSING_TOKEN')}"},
        )
=======
        pass
        # send_update(doc_id, {"action": "done"})
>>>>>>> 493d1b11
    else:
        next_paths = paths[1:]
        if next_paths:
            # Launch next iteration
            publisher.publish(
                ocr_topic,
                data=json.dumps(
                    {"paths": next_paths}
                ).encode("utf8"),
            )

    result["path"] = path
    result["elapsed"] = elapsed_times
    result["status"] = "Ok"
    result["overall_elapsed"] = time.time() - overall_start
    result["speed_after"] = profile_cpu()
    return json.dumps(result)<|MERGE_RESOLUTION|>--- conflicted
+++ resolved
@@ -29,13 +29,10 @@
     from tess import Tesseract
     from environment import storage, publisher, get_pubsub_data
 
-<<<<<<< HEAD
-=======
 POST_URL = urljoin(
     env.str("API_CALLBACK"), "/api/documents/{id}/send_progress/"
 )  # Post callback
 
->>>>>>> 493d1b11
 redis_url = furl.furl(env.str("REDIS_PROCESSING_URL"))
 redis = redis.Redis(host=redis_url.host, port=redis_url.port, db=0)
 bucket = env.str("BUCKET", default="")
@@ -137,16 +134,11 @@
 
     texts_remaining = redis.hincrby(doc_id, "text", -1)
     if texts_remaining == 0:
-<<<<<<< HEAD
         requests.patch(
             urljoin(env.str("API_CALLBACK"), f"documents/{get_id(path)}/"),
             json={"status": "Success"},
             headers={'Authorization': f"processing-token {env.str('PROCESSING_TOKEN')}"},
         )
-=======
-        pass
-        # send_update(doc_id, {"action": "done"})
->>>>>>> 493d1b11
     else:
         next_paths = paths[1:]
         if next_paths:
