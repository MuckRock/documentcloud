--- conflicted
+++ resolved
@@ -51,9 +51,14 @@
 
 14. Make sure in your **Squarelet project** `.envs/.local/.django` file, there exist values for: `STRIPE_PUB_KEYS`, `STRIPE_SECRET_KEYS`, and set `STRIPE_WEBHOOK_SECRETS=None`. Multiple values for any of the above should be comma delimited.
 
-- You must always fully `docker-compose down` or Ctrl-C each time you change a `.django` file of a docker-compose session for it to take effect (as far as I know).
+- You must always fully `docker-compose down` or Ctrl-C each time you change a `.django` file of a docker-compose session for it to take effect.
 
 - Avoid changing Squarelet's `.django` file frequently to prevent Docker network problems from `docker-compose down`.
+
+Be sure to stop (if needed) both the docker compose sessions DocumentCloud (Ctrl-C, or `docker-compose down`) and Squarelet (`docker-compose down` in Squarelet folder). Then run the Squarelet session using `inv up` in the squarelet folder. **Finally, run `docker-compose up` in this DocumentCloud folder to begin using the new dotfiles.**
+    -   This will build and start all of the DocumentCloud docker images using docker-compose. It will attach to the Squarelet network which must be already running. You can connect to Squarelet nginx on port 80 and it will serve the appropriate dependent http service, such as DocumentCloud, based on domain as a virtual host. The `local.yml` configuration file has the docker-compose details.
+    - If you do `docker-compose down` on Squarelet when none of the other dependent docker-compose sessions (such as DocumentCloud) are running, `docker-compose down` will delete the Squarelet network. You will have to explicitly bring the whole squarelet docker-compose session back up to recreate it and nginx before being able to start a dependent docker-compose session (such as DocumentCloud).
+    - Using `docker-compose up -d` rather than `docker-compose up` will make a daemon for DocumentCloud as Squarelet defaults to.
 
 15. Click save and continue editing. Note down the `Client ID` and `Client SECRET` values. You will need these later.
 
@@ -78,58 +83,11 @@
 3. Enter the directory - `cd documentcloud`
 4. Run the dotenv initialization script - `python initialize_dotenvs.py`
    This will create files with the environment variables needed to run the development environment.
-<<<<<<< HEAD
-5. You do not need to immediately start the docker-compose session for DocumentCloud until the Squarelet authentication service integration below is complete.
-6. Set `api.dev.documentcloud.org` and `minio.documentcloud.org` to point to localhost - `sudo echo "127.0.0.1 api.dev.documentcloud.org minio.documentcloud.org" >> /etc/hosts`
-7. In  `.envs/.local/.django` (**in the DocumentCloud project**) set the following environment variables:
-
--   `SQUARELET_KEY`  to the value of Client ID
--   `SQUARELET_SECRET`  to the value of Client SECRET
-- `JWT_VERIFYING_KEY` to the value of `settings.SIMPLE_JWT['VERIFYING_KEY']` from the Django shell (`inv shell`). *Remove the leading `b'` and the trailing `'`, leave the `\n` portions as-is.* You should now be able to log in to DocumentCloud using your Squarelet account.
-8. Run `export COMPOSE_FILE=local.yml;` in any of your command line sessions so that docker-compose finds the configuration.
-9. Enter `api.dev.documentcloud.org/` into your browser - you should see the Django API root page. **Note that `api` is before `dev` in this service URL.**
-10. Be sure to stop (if needed) both the docker compose sessions DocumentCloud (Ctrl-C, or `docker-compose down`) and Squarelet (`docker-compose down` in Squarelet folder). Then run the Squarelet session using `inv up` in the squarelet folder. **Finally, run `docker-compose up` in this DocumentCloud folder to begin using the new dotfiles.**
-=======
 5. Set `api.dev.documentcloud.org` and `minio.documentcloud.org` to point to localhost - `echo "127.0.0.1 api.dev.documentcloud.org minio.documentcloud.org" | sudo tee -a /etc/hosts`
-6. Install and run [Squarelet](https://github.com/muckrock/squarelet) and the [DocumentCloud frontend](https://github.com/muckrock/documentcloud-frontend) following the instructions in their 2 repos as part of the full-stack application. 
-    - **Create Squarelet user:** 
-      - `inv sh` (not shell) then `./manage.py createsuperuser` in Squarelet (not DocumentCloud).
-      - Login using `inv shell` (not sh) in Squarelet
-      - Set your user as `is_staff`: (remove indentation after copying, if needed)
-      ```
-      tempUser = User.objects.all()[0]
-      tempUser.is_staff = True
-      tempUser.save()
-      ```
-   - **Setup frontend:** `make install` and `make dev` on the [DocumentCloud frontend](https://github.com/muckrock/documentcloud-frontend) to start the frontend (used at end).
-7. Visit the Squarelet Django [admin page](https://dev.squarelet.com/admin/login/?next=/admin/) with the `is_staff` user you created to configure the authentication integration. Follow the instructions as for the ["Squarelet Integration" on MuckRock](https://github.com/muckrock/muckrock/#squarelet-integration), except:
-   - When creating the OpenID as set out in those instructions, also add `Redirect URIs`: `http://api.dev.documentcloud.org/accounts/complete/squarelet` and `http://minio.documentcloud.org/accounts/complete/squarelet`. 
-   - Set Post-logout Redirect UI: `http://dev.documentcloud.org`
-   - Scopes (one per line): 
-      ```
-      read_user
-      read_organization
-      read_auth_token
-      ```
-   - Add a Client profile and set the `Webhook URL`: `http://api.dev.documentcloud.org/squarelet/webhook/`. The `Source` can remain "MuckRock" in the dropdown.
-   - You will have to look up **three** authentication-related configuration lines from your Squarelet instance to insert into DocumentCloud `.django` file (as if it was MuckRock). 
-   - Write their values into the `./.envs/.local/.django` file of the DocumentCloud repository, which should already be initialized from above.
-   - `Client ID` goes into `SQUARELET_KEY`
-   - `Client Secret` goes into `SQUARELET_SECRET`
-   - Additionally, get the value for `JWT_VERIFYING_KEY` by opening the Squarelet Django shell using `inv shell` and copying the `settings.SIMPLE_JWT['VERIFYING_KEY']` (remove the leading `b'` and the trailing `'`, leave the `\n` portions as-is)
-   - (If `JWT_VERIFYING_KEY` is blank, don't forget to `inv sh` on Squarelet and then run `./manage.py creatersakey` as the instructions linked above explained)
-8. In Squarelet `.django` file, provide valid testing values for `STRIPE_PUB_KEYS`, `STRIPE_SECRET_KEYS` and set `STRIPE_WEBHOOK_SECRETS=None` from the MuckRock team (multiple values are comma separated only, no square braces)
-      - You must restart the Docker Compose session (via the command `docker-compose down` followed by `docker-compose up`) each time you change a `.django` file for it to take effect.
-      - Avoid changing Squarelet's `.django` file frequently to prevent Docker network problems from `docker-compose down`.
-9. Run `export COMPOSE_FILE=local.yml;` in any of your command line sessions so that docker-compose finds the configuration.
-10. Run `docker-compose up`.
-11. Enter `api.dev.documentcloud.org/` into your browser - you should see the Django API root page. **Note that `api` is before `dev` in this service URL.**
-12. Be sure to stop (if needed) both the docker compose sessions DocumentCloud (Ctrl-C, or `docker-compose down`) and Squarelet (`docker-compose down` in Squarelet folder). Then run the Squarelet session using `inv up` in the squarelet folder. **Finally, run `docker-compose up` in this DocumentCloud folder to begin using the new dotfiles.**
->>>>>>> 368b6964
-    -   This will build and start all of the DocumentCloud docker images using docker-compose. It will attach to the Squarelet network which must be already running. You can connect to Squarelet nginx on port 80 and it will serve the appropriate dependent http service, such as DocumentCloud, based on domain as a virtual host. The `local.yml` configuration file has the docker-compose details.
-    - If you do `docker-compose down` on Squarelet when none of the other dependent docker-compose sessions (such as DocumentCloud) are running, `docker-compose down` will delete the Squarelet network. You will have to explicitly bring the whole squarelet docker-compose session back up to recreate it and nginx before being able to start a dependent docker-compose session (such as DocumentCloud).
-    - Using `docker-compose up -d` rather than `docker-compose up` will make a daemon for DocumentCloud as Squarelet defaults to.
-11. Log in using the Squarelet superuser on the locally-running [Documentcloud-frontend](https://github.com/muckrock/documentcloud-frontend) that you installed earlier at http://dev.documentcloud.org
+6. Run `export COMPOSE_FILE=local.yml;` in any of your command line sessions so that docker-compose finds the configuration.
+7. Run `docker-compose up`.
+8. Enter `api.dev.documentcloud.org/` into your browser - you should see the Django API root page. **Note that `api` is before `dev` in this service URL.**
+10. Log in using the Squarelet superuser on the locally-running [Documentcloud-frontend](https://github.com/muckrock/documentcloud-frontend) that you installed earlier at http://dev.documentcloud.org
     - `SQUARELET_WHITELIST_VERIFIED_JOURNALISTS=True` environment variable makes it so only verified journalists can *log into* DocumentCloud.
     - Use the squarelet admin [Organization page](http://dev.squarelet.local/admin/organizations/organization/) to mark your organization as a verified journalist to allow upload to DocumentCloud.
     - **Make your Squarelet superuser also a superuser on DocumentCloud Django:** Run `inv shell` in the DocumentCloud folder and use these commands (no indent):
@@ -140,18 +98,18 @@
       tempUser.is_staff = True
       tempUser.save()
       ```
-12. Go to [Django admin for DocumentCloud](http://api.dev.documentcloud.org/admin) and add the required static [flat page](http://api.dev.documentcloud.org/admin/flatpages/flatpage/) called `/tipofday/`. It can be blank. Do not prefix the URL with `/pages/`. Specifying the `Site` as `example.com` is alright.
-13. Create an initial Minio bucket to simulate AWS S3 locally: 
+11. Go to [Django admin for DocumentCloud](http://api.dev.documentcloud.org/admin) and add the required static [flat page](http://api.dev.documentcloud.org/admin/flatpages/flatpage/) called `/tipofday/`. It can be blank. Do not prefix the URL with `/pages/`. Specifying the `Site` as `example.com` is alright.
+12. Create an initial Minio bucket to simulate AWS S3 locally: 
       - Reference your DocumentCloud `.django` file for these variables: 
       - Visit the `MINIO_URL` with a browser, likely at [this address](http://minio.documentcloud.org:9000), and login with the minio `MINIO_ACCESS_KEY` and `MINIO_SECRET_KEY`
       - At the bottom right corner click the round plus button and then click the first circle that appears above it to "create bucket".
       - Create a bucket called `documents`
-14. Upload a document:
+13. Upload a document:
       - **Check your memory allocation on Docker is at least 7gb.** A sign that you do not have enough memory allocated is if containers are randomly failing or if your system is swapping heavily, especially when uploading documents.
       - The "upload" button should not be grayed out (if it is, check your user organization Verified Journalist status above)
       - If you get an error on your console about signatures, fix minio as above.
       - If you get an error on your console about tipofday not found, add the static page as above.
-15. Develop DocumentCloud and its frontend!
+14. Develop DocumentCloud and its frontend!
 
    
 
