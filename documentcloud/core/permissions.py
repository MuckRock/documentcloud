# Django
from rest_framework import permissions


class DjangoObjectPermissionsOrAnonReadOnly(permissions.DjangoObjectPermissions):
    """Use Django Object permissions as the base for our permissions
    Allow anonymous read-only access
    """

    authenticated_users_only = False


class TokenPermissions(permissions.BasePermission):
    """For views which allow authorization via special token"""

    token_permissions = frozenset()
    token_methods = permissions.SAFE_METHODS

    def has_permission(self, request, view):
        """
<<<<<<< HEAD
        Allow token authed requests with correct method and permissions
        """
        return (
            request.method in self.token_methods
            and hasattr(request, "auth")
=======
        print("CHECKING PERMISSION")
        print(request.user)
        print(request.auth)
        if request.user.is_authenticated:
            print("AUTHENTICATED")
            return True
        elif (
            hasattr(request, "auth")
            and request.auth is not None
            and request.method in ["PUT", "PATCH"]
        ):
            print("AUTH2")
            # If there is an auth token, allow it for PUT and PATCH requests
            return True
        else:
            return request.method in permissions.SAFE_METHODS

    def has_object_permission(self, request, view, obj):
        """Check for processing token"""

        # A processing token allows for updating documents
        valid_token = (
            hasattr(request, "auth")
>>>>>>> 493d1b11
            and request.auth is not None
            and self.token_permissions.issubset(request.auth["permissions"])
        )
<<<<<<< HEAD


class DocumentTokenPermissions(TokenPermissions):
    """Allow the processing functions to update documents"""

    token_permissions = {"processing"}
    token_methods = ["PUT", "PATCH"]


class DocumentErrorTokenPermissions(TokenPermissions):
    """Alow the processing functions to create errors"""

    token_permissions = {"processing"}
    token_methods = ["POST"]
=======
        print("VALID TOKEN", valid_token)
        print("HAS ATTR", hasattr(request, "auth"))
        print("REQUEST USER", request.user)
        print("REQUEST AUTH", request.auth)
        print("REQUEST AUTH PERMISSIONS", request.auth['permissions'] if request.auth else None)
        if (
            valid_token
            and request.method in ["PUT", "PATCH"]
            and isinstance(obj, Document)
        ):
            print("YUP")
            return True
        else:
            print("CHECKING WITH SUPER")
            return super().has_object_permission(request, view, obj)
>>>>>>> 493d1b11
<|MERGE_RESOLUTION|>--- conflicted
+++ resolved
@@ -18,25 +18,18 @@
 
     def has_permission(self, request, view):
         """
-<<<<<<< HEAD
         Allow token authed requests with correct method and permissions
         """
         return (
             request.method in self.token_methods
             and hasattr(request, "auth")
-=======
-        print("CHECKING PERMISSION")
-        print(request.user)
-        print(request.auth)
         if request.user.is_authenticated:
-            print("AUTHENTICATED")
             return True
         elif (
             hasattr(request, "auth")
             and request.auth is not None
             and request.method in ["PUT", "PATCH"]
         ):
-            print("AUTH2")
             # If there is an auth token, allow it for PUT and PATCH requests
             return True
         else:
@@ -48,11 +41,18 @@
         # A processing token allows for updating documents
         valid_token = (
             hasattr(request, "auth")
->>>>>>> 493d1b11
             and request.auth is not None
             and self.token_permissions.issubset(request.auth["permissions"])
         )
-<<<<<<< HEAD
+        if (
+            valid_token
+            and request.method in ["PUT", "PATCH"]
+            and isinstance(obj, Document)
+        ):
+            return True
+        else:
+            return super().has_object_permission(request, view, obj)
+
 
 
 class DocumentTokenPermissions(TokenPermissions):
@@ -66,21 +66,4 @@
     """Alow the processing functions to create errors"""
 
     token_permissions = {"processing"}
-    token_methods = ["POST"]
-=======
-        print("VALID TOKEN", valid_token)
-        print("HAS ATTR", hasattr(request, "auth"))
-        print("REQUEST USER", request.user)
-        print("REQUEST AUTH", request.auth)
-        print("REQUEST AUTH PERMISSIONS", request.auth['permissions'] if request.auth else None)
-        if (
-            valid_token
-            and request.method in ["PUT", "PATCH"]
-            and isinstance(obj, Document)
-        ):
-            print("YUP")
-            return True
-        else:
-            print("CHECKING WITH SUPER")
-            return super().has_object_permission(request, view, obj)
->>>>>>> 493d1b11
+    token_methods = ["POST"]