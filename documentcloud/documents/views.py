# Django
from django.conf import settings
from django.db import transaction
from rest_framework import mixins, parsers, status, viewsets
from rest_framework.decorators import action
from rest_framework.generics import get_object_or_404
from rest_framework.response import Response

# Third Party
import django_filters
import environ
from rest_flex_fields import FlexFieldsModelViewSet

# DocumentCloud
from documentcloud.core.filters import ModelChoiceFilter
from documentcloud.core.permissions import (
    DjangoObjectPermissionsOrAnonReadOnly,
    DocumentErrorTokenPermissions,
    DocumentTokenPermissions,
)
from documentcloud.documents.choices import Status
from documentcloud.documents.models import (
    Document,
    DocumentError,
    Entity,
    EntityDate,
    Note,
    Section,
)
from documentcloud.documents.serializers import (
    DocumentErrorSerializer,
    DocumentSerializer,
    EntityDateSerializer,
    EntitySerializer,
    NoteSerializer,
    SectionSerializer,
)
from documentcloud.documents.tasks import fetch_file_url
from documentcloud.environment.environment import httpsub, storage
from documentcloud.organizations.models import Organization
from documentcloud.projects.models import Project
from documentcloud.users.models import User

env = environ.Env()


class DocumentViewSet(FlexFieldsModelViewSet):
    parser_classes = (parsers.MultiPartParser, parsers.JSONParser)
    permit_list_expands = ["user", "organization"]
    serializer_class = DocumentSerializer
    queryset = Document.objects.none()
    permission_classes = (
        DjangoObjectPermissionsOrAnonReadOnly | DocumentTokenPermissions,
    )

    def get_queryset(self):
        valid_token = (
            hasattr(self.request, "auth")
            and self.request.auth is not None
            and "processing" in self.request.auth["permissions"]
        )
        # Processing scope can access all documents
        queryset = Document.objects.select_related("user", "organization")
        if not valid_token:
            queryset = queryset.get_viewable(self.request.user)
        return queryset
<<<<<<< HEAD
=======

    @action(detail=False, methods=["post"])
    def signed_uri(self, request):
        """Generate a signed url for the user to upload a file to S3"""

        key_uuid = uuid.uuid4()
        upload_uri = storage.presign_url(f"{request.user.pk}/{key_uuid}")
        data = {"key": key_uuid, "upload_uri": upload_uri}
        return Response(data=data, status=status.HTTP_200_OK)
>>>>>>> fea4a954

    @transaction.atomic
    def perform_create(self, serializer):

        file_url = serializer.validated_data.pop("file_url", None)

        document = serializer.save(
            user=self.request.user, organization=self.request.user.organization
        )

        if file_url is not None:
            transaction.on_commit(lambda: fetch_file_url.delay(file_url, document.pk))

    @action(detail=True, methods=["post"])
    def process(self, request, pk=None):
        """Process a document after you have uploaded the file"""
        document = self.get_object()
        path = f"{document.pk}/{document.slug}.pdf"
        if not storage.exists(f"{settings.DOCUMENT_BUCKET}/{path}"):
            return Response({"error": "No file"}, status=status.HTTP_400_BAD_REQUEST)

        document.status = Status.pending
        document.save()
        httpsub.post(
            settings.DOC_PROCESSING_URL, json={"document": document.pk, "path": path}
        )
        return Response(status=status.HTTP_200_OK)

    class Filter(django_filters.FilterSet):
        ordering = django_filters.OrderingFilter(
            fields=("created_at", "page_count", "title", "source")
        )
        user = ModelChoiceFilter(model=User)
        organization = ModelChoiceFilter(model=Organization)
        project = ModelChoiceFilter(model=Project, field_name="projects")

        class Meta:
            model = Document
            fields = {
                "user": ["exact"],
                "organization": ["exact"],
                "project": ["exact"],
                "access": ["exact"],
                "status": ["exact"],
                "created_at": ["lt", "gt"],
                "page_count": ["exact", "lt", "gt"],
            }

    filterset_class = Filter


class DocumentErrorViewSet(
    mixins.CreateModelMixin, mixins.ListModelMixin, viewsets.GenericViewSet
):
    serializer_class = DocumentErrorSerializer
    queryset = DocumentError.objects.none()
    permission_classes = (
        DjangoObjectPermissionsOrAnonReadOnly | DocumentErrorTokenPermissions,
    )

    def get_queryset(self):
        """Only fetch documents viewable to this user"""
        self.document = get_object_or_404(
            Document.objects.get_viewable(self.request.user),
            pk=self.kwargs["document_pk"],
        )
        return self.document.errors.all()

    @transaction.atomic
    def perform_create(self, serializer):
        """Specify the document
        Set the status of the document to error
        """
        serializer.save(document_id=self.document.pk)
        self.document.status = Status.error
        self.document.save()


class NoteViewSet(viewsets.ModelViewSet):
    serializer_class = NoteSerializer
    queryset = Note.objects.none()

    def get_queryset(self):
        """Only fetch both documents and notes viewable to this user"""
        document = get_object_or_404(
            Document.objects.get_viewable(self.request.user),
            pk=self.kwargs["document_pk"],
        )
        return document.notes.get_viewable(self.request.user)

    def perform_create(self, serializer):
        """Specify the document, user and organization"""
        serializer.save(
            document_id=self.kwargs["document_pk"],
            user=self.request.user,
            organization=self.request.user.organization,
        )


class SectionViewSet(viewsets.ModelViewSet):
    serializer_class = SectionSerializer
    queryset = Section.objects.none()

    def get_queryset(self):
        """Only fetch documents viewable to this user"""
        document = get_object_or_404(
            Document.objects.get_viewable(self.request.user),
            pk=self.kwargs["document_pk"],
        )
        return document.sections.all()

    def perform_create(self, serializer):
        """Specify the document"""
        serializer.save(document_id=self.kwargs["document_pk"])


class EntityViewSet(mixins.ListModelMixin, viewsets.GenericViewSet):
    serializer_class = EntitySerializer
    queryset = Entity.objects.none()

    def get_queryset(self):
        """Only fetch documents viewable to this user"""
        document = get_object_or_404(
            Document.objects.get_viewable(self.request.user),
            pk=self.kwargs["document_pk"],
        )
        return document.entities.all()


class EntityDateViewSet(mixins.ListModelMixin, viewsets.GenericViewSet):
    serializer_class = EntityDateSerializer
    queryset = EntityDate.objects.none()

    def get_queryset(self):
        """Only fetch documents viewable to this user"""
        document = get_object_or_404(
            Document.objects.get_viewable(self.request.user),
            pk=self.kwargs["document_pk"],
        )
        return document.dates.all()<|MERGE_RESOLUTION|>--- conflicted
+++ resolved
@@ -64,8 +64,6 @@
         if not valid_token:
             queryset = queryset.get_viewable(self.request.user)
         return queryset
-<<<<<<< HEAD
-=======
 
     @action(detail=False, methods=["post"])
     def signed_uri(self, request):
@@ -75,7 +73,6 @@
         upload_uri = storage.presign_url(f"{request.user.pk}/{key_uuid}")
         data = {"key": key_uuid, "upload_uri": upload_uri}
         return Response(data=data, status=status.HTTP_200_OK)
->>>>>>> fea4a954
 
     @transaction.atomic
     def perform_create(self, serializer):
